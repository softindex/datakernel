/*
 * Copyright (C) 2015-2018 SoftIndex LLC.
 *
 * Licensed under the Apache License, Version 2.0 (the "License");
 * you may not use this file except in compliance with the License.
 * You may obtain a copy of the License at
 *
 * http://www.apache.org/licenses/LICENSE-2.0
 *
 * Unless required by applicable law or agreed to in writing, software
 * distributed under the License is distributed on an "AS IS" BASIS,
 * WITHOUT WARRANTIES OR CONDITIONS OF ANY KIND, either express or implied.
 * See the License for the specific language governing permissions and
 * limitations under the License.
 */

package io.datakernel.datastream;

import io.datakernel.common.exception.UncheckedException;
import io.datakernel.csp.ChannelConsumer;
import io.datakernel.csp.queue.ChannelQueue;
import io.datakernel.csp.queue.ChannelZeroBuffer;
import io.datakernel.promise.Promise;
import io.datakernel.promise.SettablePromise;
import org.jetbrains.annotations.NotNull;

import java.util.function.BiConsumer;
import java.util.function.Consumer;
import java.util.stream.Collector;

import static io.datakernel.common.Utils.nullify;

final class StreamConsumers {

	static final class Idle<T> extends AbstractStreamConsumer<T> {
		@Override
		protected void onEndOfStream() {
			acknowledge();
		}
	}

	static final class Skip<T> extends AbstractStreamConsumer<T> {
		@Override
		protected void onStarted() {
			resume(item -> {});
		}

		@Override
		protected void onEndOfStream() {
			acknowledge();
		}
	}

	static final class OfConsumer<T> extends AbstractStreamConsumer<T> {
		private final Consumer<T> consumer;

		OfConsumer(Consumer<T> consumer) {
			this.consumer = consumer;
		}

		@Override
		protected void onStarted() {
			resume(item -> {
				try {
					consumer.accept(item);
				} catch (UncheckedException u) {
					closeEx(u.getCause());
				}
			});
		}

		@Override
		protected void onEndOfStream() {
			acknowledge();
		}
	}

	static final class ClosingWithError<T> extends AbstractStreamConsumer<T> {
		private Throwable error;

		ClosingWithError(Throwable e) {
			this.error = e;
		}

		@Override
		protected void onInit() {
			error = nullify(error, this::closeEx);
		}
	}

	static final class OfPromise<T> extends AbstractStreamConsumer<T> {
		private Promise<? extends StreamConsumer<T>> promise;
		private final InternalSupplier internalSupplier = new InternalSupplier();

		private class InternalSupplier extends AbstractStreamSupplier<T> {
			@Override
			protected void onResumed() {
				OfPromise.this.resume(getDataAcceptor());
			}

			@Override
			protected void onSuspended() {
				OfPromise.this.suspend();
			}
		}

		public OfPromise(@NotNull Promise<? extends StreamConsumer<T>> promise) {
			this.promise = promise;
		}

		@Override
		protected void onInit() {
			promise
					.whenResult(consumer -> {
						consumer.getAcknowledgement()
								.whenResult(this::acknowledge)
								.whenException(this::closeEx);
						this.getAcknowledgement()
<<<<<<< HEAD
								.whenException(consumer::closeEx);
						internalSupplier.streamTo(consumer);
=======
								.whenException(e -> consumer.closeEx(e));
						if (isClosed()) return;
						this.consumer = consumer;
						if (supplier != null) {
							consumer.consume(supplier);
						}
>>>>>>> 3290bc7a
					})
					.whenException(this::closeEx);
		}

		@Override
		protected void onEndOfStream() {
			internalSupplier.sendEndOfStream();
		}

		@Override
		protected void onCleanup() {
			promise = null;
		}
	}

	static final class OfChannelConsumer<T> extends AbstractStreamConsumer<T> {
		private final ChannelQueue<T> queue;
		private final ChannelConsumer<T> consumer;

		OfChannelConsumer(ChannelConsumer<T> consumer) {
			this(new ChannelZeroBuffer<>(), consumer);
		}

		OfChannelConsumer(ChannelQueue<T> queue, ChannelConsumer<T> consumer) {
			this.queue = queue;
			this.consumer = consumer;
		}

		@Override
		protected void onInit() {
			queue.getSupplier().streamTo(consumer)
					.whenResult(this::acknowledge)
					.whenException(this::closeEx);
		}

		@Override
		protected void onStarted() {
			flush();
		}

		private void flush() {
			resume(item -> {
				Promise<Void> promise = queue.put(item);
				if (promise.isComplete()) return;
				suspend();
				promise.whenResult(() -> {
					if (!isEndOfStream()) {
						flush();
					} else {
						sendEndOfStream();
					}
				});
			});
		}

		@Override
		protected void onEndOfStream() {
			// end of stream is sent either from here or from queues waiting put promise
			// callback, but not from both and this condition ensures that
			if (!queue.isWaitingPut()) {
				sendEndOfStream();
			}
		}

		private void sendEndOfStream() {
			queue.put(null);
		}

		@Override
		protected void onError(Throwable e) {
			consumer.closeEx(e);
		}
	}

	static final class ToCollector<T, A, R> extends AbstractStreamConsumer<T> {
		private final SettablePromise<R> resultPromise = new SettablePromise<>();
		private Collector<T, A, R> collector;
		private A accumulator;

		public ToCollector(Collector<T, A, R> collector) {
			this.collector = collector;
		}

		public Promise<R> getResult() {
			return resultPromise;
		}

		@Override
		protected void onInit() {
			resultPromise.whenComplete(this::acknowledge);
		}

		@Override
		protected void onStarted() {
			A accumulator = collector.supplier().get();
			this.accumulator = accumulator;
			BiConsumer<A, T> consumer = collector.accumulator();
			resume(item -> consumer.accept(accumulator, item));
		}

		@Override
		protected void onEndOfStream() {
			resultPromise.set(collector.finisher().apply(accumulator));
		}

		@Override
		protected void onError(Throwable e) {
			resultPromise.setException(e);
		}

		@Override
		protected void onComplete() {
			accumulator = null;
		}

	}
}<|MERGE_RESOLUTION|>--- conflicted
+++ resolved
@@ -116,17 +116,8 @@
 								.whenResult(this::acknowledge)
 								.whenException(this::closeEx);
 						this.getAcknowledgement()
-<<<<<<< HEAD
-								.whenException(consumer::closeEx);
+								.whenException(e -> consumer.closeEx(e));
 						internalSupplier.streamTo(consumer);
-=======
-								.whenException(e -> consumer.closeEx(e));
-						if (isClosed()) return;
-						this.consumer = consumer;
-						if (supplier != null) {
-							consumer.consume(supplier);
-						}
->>>>>>> 3290bc7a
 					})
 					.whenException(this::closeEx);
 		}
