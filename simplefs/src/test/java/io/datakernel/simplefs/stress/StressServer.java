/*
 * Copyright (C) 2015 SoftIndex LLC.
 *
 * Licensed under the Apache License, Version 2.0 (the "License");
 * you may not use this file except in compliance with the License.
 * You may obtain a copy of the License at
 *
 * http://www.apache.org/licenses/LICENSE-2.0
 *
 * Unless required by applicable law or agreed to in writing, software
 * distributed under the License is distributed on an "AS IS" BASIS,
 * WITHOUT WARRANTIES OR CONDITIONS OF ANY KIND, either express or implied.
 * See the License for the specific language governing permissions and
 * limitations under the License.
 */

package io.datakernel.simplefs.stress;

import io.datakernel.async.CompletionCallback;
import io.datakernel.eventloop.NioEventloop;
import io.datakernel.simplefs.SimpleFsServer;
import io.datakernel.simplefs.StopAndHugeFileUploadTest;
import org.slf4j.Logger;
import org.slf4j.LoggerFactory;

import java.io.IOException;
import java.nio.file.Files;
import java.nio.file.Path;
import java.nio.file.Paths;
import java.util.concurrent.ExecutorService;
import java.util.concurrent.Executors;

public class StressServer {
	private static final Logger logger = LoggerFactory.getLogger(StopAndHugeFileUploadTest.class);

	private static final int SERVER_PORT = 6732;

	// Specify path. Should be manually deleted after server stop
<<<<<<< HEAD
	private static final String tmpPath = "./test/server_storage";
=======
	private static final String tmpPath = "./test/server_storage/";
>>>>>>> 079df527
	private static final Path SERVER_STORAGE_PATH = Paths.get(tmpPath);

	private static final ExecutorService executor = Executors.newCachedThreadPool();
	private static final NioEventloop eventloop = new NioEventloop();

	public static SimpleFsServer fileServer = SimpleFsServer.createServer(eventloop, SERVER_STORAGE_PATH, executor);

	public static void main(String[] args) throws IOException {
		Files.createDirectories(SERVER_STORAGE_PATH);

		fileServer.setListenPort(SERVER_PORT);
		fileServer.listen();
		fileServer.start(new CompletionCallback() {
			@Override
			public void onComplete() {
				logger.info("Started");
			}

			@Override
			public void onException(Exception e) {
				logger.error(e.getMessage());
			}
		});

		eventloop.run();
	}
}<|MERGE_RESOLUTION|>--- conflicted
+++ resolved
@@ -36,11 +36,8 @@
 	private static final int SERVER_PORT = 6732;
 
 	// Specify path. Should be manually deleted after server stop
-<<<<<<< HEAD
 	private static final String tmpPath = "./test/server_storage";
-=======
-	private static final String tmpPath = "./test/server_storage/";
->>>>>>> 079df527
+
 	private static final Path SERVER_STORAGE_PATH = Paths.get(tmpPath);
 
 	private static final ExecutorService executor = Executors.newCachedThreadPool();
