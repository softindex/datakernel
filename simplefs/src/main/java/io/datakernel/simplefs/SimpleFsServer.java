/*
 * Copyright (C) 2015 SoftIndex LLC.
 *
 * Licensed under the Apache License, Version 2.0 (the "License");
 * you may not use this file except in compliance with the License.
 * You may obtain a copy of the License at
 *
 * http://www.apache.org/licenses/LICENSE-2.0
 *
 * Unless required by applicable law or agreed to in writing, software
 * distributed under the License is distributed on an "AS IS" BASIS,
 * WITHOUT WARRANTIES OR CONDITIONS OF ANY KIND, either express or implied.
 * See the License for the specific language governing permissions and
 * limitations under the License.
 */

package io.datakernel.simplefs;

import io.datakernel.async.CompletionCallback;
import io.datakernel.bytebuf.ByteBuf;
import io.datakernel.eventloop.AbstractNioServer;
import io.datakernel.eventloop.NioEventloop;
import io.datakernel.eventloop.NioService;
import io.datakernel.eventloop.SocketConnection;
import io.datakernel.stream.StreamConsumer;
import io.datakernel.stream.StreamProducer;
import io.datakernel.stream.file.StreamFileReader;
import io.datakernel.stream.file.StreamFileWriter;
import io.datakernel.stream.net.Messaging;
import io.datakernel.stream.net.MessagingHandler;
import io.datakernel.stream.net.StreamMessagingConnection;
import io.datakernel.stream.processor.StreamGsonDeserializer;
import io.datakernel.stream.processor.StreamGsonSerializer;
import org.slf4j.Logger;
import org.slf4j.LoggerFactory;

import java.io.File;
import java.io.IOException;
import java.nio.channels.SocketChannel;
import java.nio.file.DirectoryStream;
import java.nio.file.Files;
import java.nio.file.Path;
import java.util.ArrayList;
import java.util.List;
import java.util.concurrent.ExecutorService;

import static io.datakernel.simplefs.SimpleFsServer.ServerStatus.RUNNING;
import static io.datakernel.simplefs.SimpleFsServer.ServerStatus.SHUTDOWN;

public class SimpleFsServer extends AbstractNioServer<SimpleFsServer> implements NioService {
	private static final Logger logger = LoggerFactory.getLogger(SimpleFsServer.class);

	private static final String IN_PROGRESS_EXTENSION = ".partial";
	private static final String TMP_DIRECTORY = "tmp";

	private final ExecutorService executor;

	private int pendingOperationsCounter;
	private CompletionCallback callbackOnStop;

	private final Path fileStorage;
	private final Path tmpStorage;
	private final int bufferSize;

	private ServerStatus serverStatus;

	enum ServerStatus {
		RUNNING, SHUTDOWN
	}

	private SimpleFsServer(final NioEventloop eventloop, final Path fileStorage, final Path tmpStorage, ExecutorService executor, int bufferSize) {
		super(eventloop);
		this.fileStorage = fileStorage;
		this.tmpStorage = tmpStorage;
		this.executor = executor;
		this.bufferSize = bufferSize;
	}

	public static SimpleFsServer createServer(final NioEventloop eventloop, final Path fileStorage, ExecutorService executor) {
		return createServer(eventloop, fileStorage, executor, 256 * 1024);
	}

	public static SimpleFsServer createServer(final NioEventloop eventloop, final Path fileStorage, final Path tmpStorage, ExecutorService executor) {
		return new SimpleFsServer(eventloop, fileStorage, tmpStorage, executor, 256 * 1024);
	}

	public static SimpleFsServer createServer(final NioEventloop eventloop, final Path fileStorage, ExecutorService executor, int bufferSize) {
		Path tmpStorage = fileStorage.resolve(TMP_DIRECTORY);
		return new SimpleFsServer(eventloop, fileStorage, tmpStorage, executor, bufferSize);
	}

	@Override
	public void start(CompletionCallback callback) {
		logger.info("Starting SimpleFS");

		if (serverStatus == RUNNING) {
			callback.onComplete();
			return;
		}

		try {
			ensureInfrastructure();
			clearFolder(tmpStorage);
			serverStatus = RUNNING;
			logger.trace("Started SimpleFS");
			callback.onComplete();
		} catch (IOException e) {
			logger.error("Failed to start SimpleFS");
			callback.onException(e);
		}
	}

	@Override
	public void stop(final CompletionCallback callback) {
		logger.info("Stopping SimpleFS");
		if (pendingOperationsCounter == 0) {
			callback.onComplete();
			self().close();
			return;
		}
		callbackOnStop = callback;
		serverStatus = SHUTDOWN;
	}

	@Override
	protected SocketConnection createConnection(SocketChannel socketChannel) {

		return new StreamMessagingConnection<>(eventloop, socketChannel,
				new StreamGsonDeserializer<>(eventloop, SimpleFsCommandSerialization.GSON, SimpleFsCommand.class, 10),
				new StreamGsonSerializer<>(eventloop, SimpleFsResponseSerialization.GSON, SimpleFsResponse.class, 256 * 1024, 256 * (1 << 20), 0))
				.addHandler(SimpleFsCommandUpload.class, defineUploadHandler())
				.addHandler(SimpleFsCommandCommit.class, defineCommitHandler())
				.addHandler(SimpleFsCommandDownload.class, defineDownloadHandler())
				.addHandler(SimpleFsCommandDelete.class, defineDeleteHandler())
				.addHandler(SimpleFsCommandList.class, defineListHandler());

	}

	private MessagingHandler<SimpleFsCommandUpload, SimpleFsResponse> defineUploadHandler() {
		return new MessagingHandler<SimpleFsCommandUpload, SimpleFsResponse>() {
			@Override
			public void onMessage(final SimpleFsCommandUpload item, final Messaging<SimpleFsResponse> messaging) {

				final String fileName = getFileName(item.filename);
				logger.info("Server received command to upload file {}", fileName);

				if (serverStatus != RUNNING) {
					refuse(messaging, "Server is being shut down");
					return;
				}

				startOperation();

				Path destination = fileStorage.resolve(fileName);
				Path inProgress = tmpStorage.resolve(fileName + IN_PROGRESS_EXTENSION);

				if (Files.exists(destination) || Files.exists(inProgress)) {
					refuse(messaging, "File already exists");
					return;
				}

				messaging.sendMessage(new SimpleFsResponseOperationOk());

				logger.trace("Starting uploading file {}", fileName);
				StreamProducer<ByteBuf> producer = messaging.binarySocketReader();
				StreamConsumer<ByteBuf> diskWrite = StreamFileWriter.createFile(eventloop, executor, inProgress, true);
				producer.streamTo(diskWrite);

				diskWrite.addConsumerCompletionCallback(new CompletionCallback() {
					@Override
					public void onComplete() {
						logger.info("Uploaded file {}", fileName);
						messaging.sendMessage(new SimpleFsResponseAcknowledge());
						messaging.shutdown();
					}

					@Override
					public void onException(Exception e) {
						logger.error("Can't upload file {}", fileName, e);
						messaging.sendMessage(new SimpleFsResponseError("Can't upload file: " + e.getMessage()));
						messaging.shutdown();
					}
				});
			}
		};
	}

	private MessagingHandler<SimpleFsCommandCommit, SimpleFsResponse> defineCommitHandler() {
		return new MessagingHandler<SimpleFsCommandCommit, SimpleFsResponse>() {
			@Override
			public void onMessage(SimpleFsCommandCommit item, Messaging<SimpleFsResponse> messaging) {
				final String fileName = getFileName(item.fileName);
				logger.info("Server received command to commit file {}", fileName);

				if (serverStatus == SHUTDOWN && pendingOperationsCounter != 0) {
					refuse(messaging, "Server is being shut down");
					return;
				}

				final Path destination = fileStorage.resolve(fileName);
				final Path inProgress = tmpStorage.resolve(fileName + IN_PROGRESS_EXTENSION);
				try {
					Files.move(inProgress, destination);
					logger.trace("File {} commited", fileName);
				} catch (IOException e) {
					try {
						Files.delete(inProgress);
						logger.trace("Temporary file {} removed(impossible to commit)", inProgress.toAbsolutePath());
					} catch (IOException e1) {
						logger.trace("Can't remove temporary file {} (impossible to commit) ", inProgress.toAbsolutePath());
					}
					messaging.sendMessage(new SimpleFsResponseError(e.getMessage()));
				}
				operationFinished();
				messaging.sendMessage(new SimpleFsResponseOperationOk());
				messaging.shutdown();
			}
		};
	}

	private MessagingHandler<SimpleFsCommandDownload, SimpleFsResponse> defineDownloadHandler() {
		return new MessagingHandler<SimpleFsCommandDownload, SimpleFsResponse>() {
			@Override
			public void onMessage(SimpleFsCommandDownload item, final Messaging<SimpleFsResponse> messaging) {
				final String fileName = item.filename;
				logger.info("Server received command to download file {}", fileName);

				if (serverStatus != RUNNING) {
					refuse(messaging, "Server is being shut down");
					return;
				}

				Path source = fileStorage.resolve(fileName);
				if (!Files.exists(source)) {
					refuse(messaging, "File not found");
					return;
				}
				startOperation();
				messaging.sendMessage(new SimpleFsResponseOperationOk());

				StreamProducer<ByteBuf> producer = StreamFileReader.readFileFrom(eventloop, executor, bufferSize, source, 0L);
				StreamConsumer<ByteBuf> consumer = messaging.binarySocketWriter();

				producer.streamTo(consumer);
<<<<<<< HEAD
				producer.addProducerCompletionCallback(new CompletionCallback() {
=======
				consumer.addCompletionCallback(new CompletionCallback() {
>>>>>>> 4a266e0a
					@Override
					public void onComplete() {
						operationFinished();
						logger.trace("File {} send", fileName);
					}

					@Override
					public void onException(Exception e) {
						operationFinished();
						logger.error("File {} was not send", fileName, e);
					}
				});
				messaging.shutdownReader();
			}

		};
	}

	private MessagingHandler<SimpleFsCommandDelete, SimpleFsResponse> defineDeleteHandler() {
		return new MessagingHandler<SimpleFsCommandDelete, SimpleFsResponse>() {
			@Override
			public void onMessage(SimpleFsCommandDelete item, Messaging<SimpleFsResponse> messaging) {
				String fileName = item.fileName;
				logger.info("Server received command to delete file: {}", fileName);

				if (serverStatus != RUNNING) {
					refuse(messaging, "Server is being shut down");
					return;
				}

				Path path = fileStorage.resolve(fileName);
				if (!Files.exists(path)) {
					refuse(messaging, "File not found");
					return;
				}

				try {
					Files.delete(path);
					messaging.sendMessage(new SimpleFsResponseOperationOk());
					logger.trace("File {} deleted", fileName);
				} catch (IOException e) {
					messaging.sendMessage(new SimpleFsResponseError("Can't delete file: " + e.getMessage()));
					logger.error("Can't delete file: {}", fileName, e);
				}
				messaging.shutdown();
			}
		};
	}

	private MessagingHandler<SimpleFsCommandList, SimpleFsResponse> defineListHandler() {
		return new MessagingHandler<SimpleFsCommandList, SimpleFsResponse>() {
			@Override
			public void onMessage(SimpleFsCommandList item, Messaging<SimpleFsResponse> messaging) {
				logger.info("Server received command to list files");

				if (serverStatus != RUNNING) {
					refuse(messaging, "Server is being shut down");
					return;
				}

				try {
					List<String> fileList = listFiles();
					messaging.sendMessage(new SimpleFsResponseFileList(fileList));
					logger.trace("Send list(size = {}) of files", fileList.size());
				} catch (IOException e) {
					messaging.sendMessage(new SimpleFsResponseError("Can't get list of files: " + e.getMessage()));
					logger.error("Can't get list of files");
				}
				messaging.shutdown();
			}
		};
	}

	private void refuse(Messaging<SimpleFsResponse> messaging, String msg) {
		logger.info("Refused: " + msg);
		messaging.sendMessage(new SimpleFsResponseError(msg));
		messaging.shutdown();
	}

	private void startOperation() {
		pendingOperationsCounter++;
	}

	private void operationFinished() {
		pendingOperationsCounter--;
		if (pendingOperationsCounter == 0 && callbackOnStop != null) {
			callbackOnStop.onComplete();
		}
	}

	private void ensureInfrastructure() throws IOException {
		Files.createDirectories(tmpStorage);
	}

	private void clearFolder(Path folder) throws IOException {
		try (DirectoryStream<Path> directoryStream = Files.newDirectoryStream(folder)) {
			for (Path path : directoryStream) {
				Files.delete(path);
			}
		}
	}

	private List<String> listFiles() throws IOException {
		List<String> fileNames = new ArrayList<>();
		try (DirectoryStream<Path> directoryStream = Files.newDirectoryStream(fileStorage)) {
			for (Path path : directoryStream) {
				if (!Files.isDirectory(path))
					fileNames.add(path.getFileName().toString());
			}
		}
		return fileNames;
	}

	private String getFileName(String path) {
		if (path.contains(File.separator)) {
			path = path.substring(path.lastIndexOf(File.separator) + 1);
		}
		return path;
	}
}<|MERGE_RESOLUTION|>--- conflicted
+++ resolved
@@ -166,7 +166,7 @@
 				StreamConsumer<ByteBuf> diskWrite = StreamFileWriter.createFile(eventloop, executor, inProgress, true);
 				producer.streamTo(diskWrite);
 
-				diskWrite.addConsumerCompletionCallback(new CompletionCallback() {
+				diskWrite.addCompletionCallback(new CompletionCallback() {
 					@Override
 					public void onComplete() {
 						logger.info("Uploaded file {}", fileName);
@@ -242,11 +242,7 @@
 				StreamConsumer<ByteBuf> consumer = messaging.binarySocketWriter();
 
 				producer.streamTo(consumer);
-<<<<<<< HEAD
-				producer.addProducerCompletionCallback(new CompletionCallback() {
-=======
 				consumer.addCompletionCallback(new CompletionCallback() {
->>>>>>> 4a266e0a
 					@Override
 					public void onComplete() {
 						operationFinished();
