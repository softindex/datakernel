/*
 * Copyright (C) 2015 SoftIndex LLC.
 *
 * Licensed under the Apache License, Version 2.0 (the "License");
 * you may not use this file except in compliance with the License.
 * You may obtain a copy of the License at
 *
 * http://www.apache.org/licenses/LICENSE-2.0
 *
 * Unless required by applicable law or agreed to in writing, software
 * distributed under the License is distributed on an "AS IS" BASIS,
 * WITHOUT WARRANTIES OR CONDITIONS OF ANY KIND, either express or implied.
 * See the License for the specific language governing permissions and
 * limitations under the License.
 */

package io.datakernel.simplefs;

import io.datakernel.async.CompletionCallback;
import io.datakernel.async.ResultCallback;
import io.datakernel.bytebuf.ByteBuf;
import io.datakernel.eventloop.NioEventloop;
import io.datakernel.stream.StreamProducer;
import io.datakernel.stream.file.StreamFileReader;
import io.datakernel.stream.file.StreamFileWriter;
import org.slf4j.Logger;
import org.slf4j.LoggerFactory;

import java.io.File;
import java.io.IOException;
import java.nio.file.DirectoryStream;
import java.nio.file.Files;
import java.nio.file.Path;
import java.util.HashSet;
import java.util.Set;
import java.util.concurrent.ExecutorService;

final class FileSystem {
	public static final class Builder {
		private final NioEventloop eventLoop;
		private final ExecutorService executor;
		private final Path storage;
		private Path tmpStorage;

		private String inProgressExtension = DEFAULT_IN_PROGRESS_EXTENSION;
		private String tmpDirectoryName = DEFAULT_TMP_FOLDER_NAME;
		private int readerBufferSize = DEFAULT_READER_BUFFER_SIZE;

		private Builder(NioEventloop eventLoop, ExecutorService executor, Path storage) {
			this.eventLoop = eventLoop;
			this.executor = executor;
			this.storage = storage;
		}

		public Builder setInProgressExtension(String inProgressExtension) {
			this.inProgressExtension = inProgressExtension;
			return this;
		}

		public Builder setTmpDirectoryName(String tmpDirectoryName) {
			this.tmpDirectoryName = tmpDirectoryName;
			return this;
		}

		public Builder setReaderBufferSize(int readerBufferSize) {
			this.readerBufferSize = readerBufferSize;
			return this;
		}

		public Builder setTmpStorage(Path tmpStorage) {
			this.tmpStorage = tmpStorage;
			return this;
		}

		public FileSystem build() {
			if (tmpStorage == null) {
				tmpStorage = storage.resolve(tmpDirectoryName);
			}
			return new FileSystem(eventLoop, executor, storage, tmpStorage, readerBufferSize, inProgressExtension);
		}
	}

	public static final String DEFAULT_IN_PROGRESS_EXTENSION = ".partial";
	public static final String DEFAULT_TMP_FOLDER_NAME = "tmp";
	public static final int DEFAULT_READER_BUFFER_SIZE = 256 * 1024;

	private static final Logger logger = LoggerFactory.getLogger(FileSystem.class);
	private final String inProgressExtension;
	private final int bufferSize;

	private final ExecutorService executor;
	private final NioEventloop eventloop;

	private final Path fileStorage;
	private final Path tmpStorage;

	private FileSystem(NioEventloop eventloop, ExecutorService executor,
	                   Path fileStorage, Path tmpStorage, int bufferSize,
	                   String inProgressExtension) {
		this.eventloop = eventloop;
		this.executor = executor;
		this.fileStorage = fileStorage;
		this.tmpStorage = tmpStorage;
		this.bufferSize = bufferSize;
		this.inProgressExtension = inProgressExtension;
	}

	public static FileSystem createInstance(NioEventloop eventloop, ExecutorService executor, Path storage) {
		return buildInstance(eventloop, executor, storage).build();
	}

	public static Builder buildInstance(NioEventloop eventloop, ExecutorService executor, Path storage) {
		return new Builder(eventloop, executor, storage);
	}

	void ensureInfrastructure() throws IOException {
		if (Files.exists(tmpStorage)) {
			cleanFolder(tmpStorage);
		} else {
			Files.createDirectory(tmpStorage);
		}
	}

	public void saveToTmp(String fileName, StreamProducer<ByteBuf> producer, CompletionCallback callback) {
		logger.trace("Saving to temporary dir {}", fileName);
		Path tmpPath;
		try {
			tmpPath = ensureInProgressDirectory(fileName);
		} catch (IOException e) {
			callback.onException(e);
			return;
		}
		StreamFileWriter diskWrite = StreamFileWriter.createFile(eventloop, executor, tmpPath, true);
		diskWrite.setFlushCallback(callback);
		producer.streamTo(diskWrite);
	}

	public void commitTmp(String fileName, CompletionCallback callback) {
		logger.trace("Moving file from temporary dir to {}", fileName);
		Path destinationPath;
		Path tmpPath;
		try {
			tmpPath = ensureInProgressDirectory(fileName);
			destinationPath = ensureDestinationDirectory(fileName);
		} catch (IOException e) {
			logger.error("Can't ensure directory for {}", fileName, e);
			callback.onException(e);
			return;
		}
		try {
			Files.move(tmpPath, destinationPath);
			callback.onComplete();
		} catch (IOException e) {
			logger.error("Can't move file from temporary dir to {}", fileName, e);
			try {
				Files.delete(tmpPath);
			} catch (IOException ignored) {
				logger.error("Can't delete file that didn't manage to move from temporary", ignored);
			}
			callback.onException(e);
		}
	}

	public void deleteTmp(String fileName, CompletionCallback callback) {
		logger.trace("Deleting temporary file {}", fileName);
		Path path = tmpStorage.resolve(fileName + inProgressExtension);
		try {
			Files.delete(path);
			callback.onComplete();
		} catch (IOException e) {
			logger.error("Can't delete temporary file {}", fileName, e);
			callback.onException(e);
		}
	}

	public StreamProducer<ByteBuf> get(String fileName) {
		logger.trace("Streaming file {}", fileName);
		Path destination = fileStorage.resolve(fileName);
		return StreamFileReader.readFileFully(eventloop, executor, bufferSize, destination);
	}

	public void delete(String fileName, CompletionCallback callback) {
		logger.trace("Deleting file {}", fileName);
		Path path = fileStorage.resolve(fileName);
		try {
			deleteFile(path);
			callback.onComplete();
		} catch (IOException e) {
			logger.error("Can't delete file {}", fileName, e);
			callback.onException(e);
		}
	}

	public void list(ResultCallback<Set<String>> callback) {
		logger.trace("Listing files");
		Set<String> result = new HashSet<>();
		try {
			listFiles(fileStorage, result, "");
			callback.onResult(result);
		} catch (IOException e) {
			logger.error("Can't list files", e);
			callback.onException(e);
		}
	}

	public long exists(String fileName) {
		File file = fileStorage.resolve(fileName).toFile();
		if (!file.exists() || file.isDirectory()) {
			return -1;
		}
		return file.length();
	}

	private void listFiles(Path parent, Set<String> files, String previousPath) throws IOException {
		try (DirectoryStream<Path> directoryStream = Files.newDirectoryStream(parent)) {
			for (Path path : directoryStream) {
				if (Files.isDirectory(path)) {
					if (!path.equals(tmpStorage)) {
						listFiles(path, files, previousPath + path.getFileName().toString() + File.separator);
					}
				} else {
					files.add(previousPath + path.getFileName().toString());
				}
			}
		}
	}

	private Path ensureDestinationDirectory(String path) throws IOException {
		return ensureDirectory(fileStorage, path);
	}

	private Path ensureInProgressDirectory(String path) throws IOException {
		return ensureDirectory(tmpStorage, path + inProgressExtension);
	}

	private Path ensureDirectory(Path container, String path) throws IOException {
		String fileName = getFileName(path);
		String filePath = getFilePath(path);

		Path destinationDirectory = container.resolve(filePath);

		Files.createDirectories(destinationDirectory);

		return destinationDirectory.resolve(fileName);
	}

	private String getFileName(String path) {
		if (path.contains(File.separator)) {
			path = path.substring(path.lastIndexOf(File.separator) + 1);
		}
		return path;
	}

	private String getFilePath(String path) {
		if (path.contains(File.separator)) {
			path = path.substring(0, path.lastIndexOf(File.separator));
		} else {
			path = "";
		}
		return path;
	}

	private void deleteFile(Path path) throws IOException {
		if (Files.isDirectory(path)) {
			if (isDirEmpty(path)) {
				Files.delete(path);
			}
			path = path.getParent();
			if (path != null && !path.equals(fileStorage) && !path.equals(tmpStorage)) {
				deleteFile(path);
			}
		} else {
			Files.delete(path);
			deleteFile(path.getParent());
		}
	}

	private boolean isDirEmpty(final Path directory) throws IOException {
		try (DirectoryStream<Path> dirStream = Files.newDirectoryStream(directory)) {
			return !dirStream.iterator().hasNext();
		}
	}

<<<<<<< HEAD
	void ensureInfrastructure() throws IOException {
		if (!Files.exists(fileStorage)) {
			Files.createDirectories(fileStorage);
		}
		if (Files.exists(tmpStorage)) {
			cleanFolder(tmpStorage);
		} else {
			Files.createDirectories(tmpStorage);
		}
	}

=======
>>>>>>> 3ce5a04f
	private void cleanFolder(Path container) throws IOException {
		try (DirectoryStream<Path> directoryStream = Files.newDirectoryStream(container)) {
			for (Path path : directoryStream) {
				if (Files.isDirectory(path) && path.iterator().hasNext()) {
					cleanFolder(path);
				}
				Files.delete(path);
			}
		}
	}
}<|MERGE_RESOLUTION|>--- conflicted
+++ resolved
@@ -114,10 +114,13 @@
 	}
 
 	void ensureInfrastructure() throws IOException {
+		if (!Files.exists(fileStorage)) {
+			Files.createDirectories(fileStorage);
+		}
 		if (Files.exists(tmpStorage)) {
 			cleanFolder(tmpStorage);
 		} else {
-			Files.createDirectory(tmpStorage);
+			Files.createDirectories(tmpStorage);
 		}
 	}
 
@@ -281,20 +284,6 @@
 		}
 	}
 
-<<<<<<< HEAD
-	void ensureInfrastructure() throws IOException {
-		if (!Files.exists(fileStorage)) {
-			Files.createDirectories(fileStorage);
-		}
-		if (Files.exists(tmpStorage)) {
-			cleanFolder(tmpStorage);
-		} else {
-			Files.createDirectories(tmpStorage);
-		}
-	}
-
-=======
->>>>>>> 3ce5a04f
 	private void cleanFolder(Path container) throws IOException {
 		try (DirectoryStream<Path> directoryStream = Files.newDirectoryStream(container)) {
 			for (Path path : directoryStream) {
