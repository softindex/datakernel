/*
 * Copyright (C) 2015 SoftIndex LLC.
 *
 * Licensed under the Apache License, Version 2.0 (the "License");
 * you may not use this file except in compliance with the License.
 * You may obtain a copy of the License at
 *
 * http://www.apache.org/licenses/LICENSE-2.0
 *
 * Unless required by applicable law or agreed to in writing, software
 * distributed under the License is distributed on an "AS IS" BASIS,
 * WITHOUT WARRANTIES OR CONDITIONS OF ANY KIND, either express or implied.
 * See the License for the specific language governing permissions and
 * limitations under the License.
 */

package io.datakernel.simplefs;

import com.google.common.base.Predicates;
import io.datakernel.async.CompletionCallback;
import io.datakernel.async.ResultCallback;
import io.datakernel.bytebuf.ByteBuf;
import io.datakernel.eventloop.ConnectCallback;
import io.datakernel.eventloop.NioEventloop;
import io.datakernel.eventloop.SocketConnection;
import io.datakernel.net.SocketSettings;
import io.datakernel.stream.*;
import io.datakernel.stream.net.Messaging;
import io.datakernel.stream.net.MessagingHandler;
import io.datakernel.stream.net.MessagingStarter;
import io.datakernel.stream.net.StreamMessagingConnection;
import io.datakernel.stream.processor.StreamByteChunker;
import io.datakernel.stream.processor.StreamFilter;
import io.datakernel.stream.processor.StreamGsonDeserializer;
import io.datakernel.stream.processor.StreamGsonSerializer;
import org.slf4j.Logger;
import org.slf4j.LoggerFactory;

import java.net.InetSocketAddress;
import java.nio.channels.SocketChannel;
import java.util.List;

public class SimpleFsClient implements SimpleFs {
	private static final Logger logger = LoggerFactory.getLogger(SimpleFsClient.class);

	private final InetSocketAddress address;
	private final NioEventloop eventloop;
	private final int bufferSize;

	public SimpleFsClient(NioEventloop eventloop, int bufferSize, InetSocketAddress address) {
		this.eventloop = eventloop;
		this.bufferSize = bufferSize;
		this.address = address;
	}

	public SimpleFsClient(NioEventloop eventloop, InetSocketAddress address) {
		this(eventloop, 128 * 1024, address);
	}

	@Override
	public StreamConsumer<ByteBuf> upload(final String fileName) {
<<<<<<< HEAD
		final StreamTransformers.TransformerWithoutEnd<ByteBuf> transformer = new StreamTransformers.TransformerWithoutEnd<>(eventloop);
		final CompletionCallback callback = new CompletionCallback() {
			@Override
			public void onComplete() {
				transformer.closeOnComplete();
			}

			@Override
			public void onException(Exception exception) {
				transformer.closeOnError(exception);
			}
		};
=======
		final StreamForwarder<ByteBuf> forwarder = new StreamForwarder<>(eventloop);
		final TransformerNoEnd transformer = new TransformerNoEnd(eventloop);

		final CompletionCallback closeCallback = transformer.getCloseCallback();
>>>>>>> 4a266e0a

		eventloop.connect(address, SocketSettings.defaultSocketSettings(), new ConnectCallback() {
			@Override
			public void onConnect(SocketChannel socketChannel) {
				SocketConnection connection = createConnection(socketChannel)
						.addStarter(new MessagingStarter<SimpleFsCommand>() {
							@Override
							public void onStart(Messaging<SimpleFsCommand> messaging) {
								logger.info("Request for file {} upload sent", fileName);
								messaging.sendMessage(new SimpleFsCommandUpload(fileName));
							}
						})
						.addHandler(SimpleFsResponseOperationOk.class, new MessagingHandler<SimpleFsResponseOperationOk, SimpleFsCommand>() {
							@Override
							public void onMessage(SimpleFsResponseOperationOk item, final Messaging<SimpleFsCommand> messaging) {
								logger.info("Uploading file {}", fileName);
								StreamByteChunker streamByteChunker = new StreamByteChunker(eventloop, bufferSize / 2, bufferSize);
								StreamConsumer<ByteBuf> consumer = messaging.binarySocketWriter();
<<<<<<< HEAD

								consumer.addConsumerCompletionCallback(new CompletionCallback() {
									@Override
									public void onComplete() {
										logger.info("File {} send, trying to commit");
										commit(fileName, callback);
									}

									@Override
									public void onException(final Exception e) {
										logger.error("Can't send file {}", fileName, e);
										callback.onException(e);
									}
								});

=======
								forwarder.streamTo(transformer);
>>>>>>> 4a266e0a
								transformer.streamTo(streamByteChunker);
								streamByteChunker.streamTo(consumer);
							}
						})
						.addHandler(SimpleFsResponseAcknowledge.class, new MessagingHandler<SimpleFsResponseAcknowledge, SimpleFsCommand>() {
							@Override
							public void onMessage(SimpleFsResponseAcknowledge item, Messaging<SimpleFsCommand> messaging) {
								logger.info("Received acknowledgement for {}", fileName);
								messaging.shutdown();
								commit(fileName, closeCallback);
							}
						})
						.addHandler(SimpleFsResponseError.class, new MessagingHandler<SimpleFsResponseError, SimpleFsCommand>() {
							@Override
							public void onMessage(SimpleFsResponseError item, Messaging<SimpleFsCommand> messaging) {
								Exception e = new Exception(item.exceptionMsg);
								logger.error("Can't upload file {}", fileName, e);
								messaging.shutdown();
								closeCallback.onException(e);
							}
						});
				connection.register();
			}

			@Override
			public void onException(Exception e) {
				logger.error("Can't connect", e);
				closeCallback.onException(e);
			}
		});

<<<<<<< HEAD
		return transformer;
=======
		return forwarder;
>>>>>>> 4a266e0a
	}

	@Override
	public void download(final String fileName, final StreamConsumer<ByteBuf> consumer) {
		eventloop.connect(address, SocketSettings.defaultSocketSettings(), new ConnectCallback() {
			@Override
			public void onConnect(SocketChannel socketChannel) {
				final SocketConnection connection = createConnection(socketChannel)
						.addStarter(new MessagingStarter<SimpleFsCommand>() {
							@Override
							public void onStart(Messaging<SimpleFsCommand> messaging) {
								logger.info("Request for file {} download sent", fileName);
								SimpleFsCommandDownload commandDownload = new SimpleFsCommandDownload(fileName);
								messaging.sendMessage(commandDownload);
							}
						})
						.addHandler(SimpleFsResponseOperationOk.class, new MessagingHandler<SimpleFsResponseOperationOk, SimpleFsCommand>() {
							@Override
							public void onMessage(SimpleFsResponseOperationOk item, Messaging<SimpleFsCommand> messaging) {
								logger.info("Downloading file {}", fileName);
								StreamProducer<ByteBuf> producer = messaging.binarySocketReader();
								producer.streamTo(consumer);
								messaging.shutdownWriter();
							}
						})
						.addHandler(SimpleFsResponseError.class, new MessagingHandler<SimpleFsResponseError, SimpleFsCommand>() {
							@Override
							public void onMessage(SimpleFsResponseError item, Messaging<SimpleFsCommand> messaging) {
								Exception e = new Exception(item.exceptionMsg);
								logger.error("Can't download {}", fileName, e);
								StreamProducers.<ByteBuf>closingWithError(eventloop, e)
										.streamTo(consumer);
							}
						});
				connection.register();
			}

			@Override
			public void onException(Exception e) {
				logger.error("Can't connect", e);
				StreamProducers.<ByteBuf>closingWithError(eventloop, e)
						.streamTo(consumer);
			}
		});
	}

	@Override
	public void listFiles(final ResultCallback<List<String>> callback) {
		eventloop.connect(address, SocketSettings.defaultSocketSettings(), new ConnectCallback() {
			@Override
			public void onConnect(SocketChannel socketChannel) {
				SocketConnection connection = createConnection(socketChannel)
						.addStarter(new MessagingStarter<SimpleFsCommand>() {
							@Override
							public void onStart(Messaging<SimpleFsCommand> messaging) {
								logger.info("Request to list files sent");
								SimpleFsCommand commandList = new SimpleFsCommandList();
								messaging.sendMessage(commandList);
							}
						})
						.addHandler(SimpleFsResponseFileList.class, new MessagingHandler<SimpleFsResponseFileList, SimpleFsCommand>() {
							@Override
							public void onMessage(SimpleFsResponseFileList item, Messaging<SimpleFsCommand> messaging) {
								logger.info("Received list of files");
								messaging.shutdown();
								callback.onResult(item.fileList);
							}
						})
						.addHandler(SimpleFsResponseError.class, new MessagingHandler<SimpleFsResponseError, SimpleFsCommand>() {
							@Override
							public void onMessage(SimpleFsResponseError item, Messaging<SimpleFsCommand> messaging) {
								Exception e = new Exception(item.exceptionMsg);
								messaging.shutdown();
								logger.error("Can't list files", e);
								callback.onException(e);
							}
						});
				connection.register();
			}

			@Override
			public void onException(Exception e) {
				logger.error("Can't connect", e);
				callback.onException(e);
			}
		});
	}

	@Override
	public void deleteFile(final String fileName, final CompletionCallback callback) {
		eventloop.connect(address, SocketSettings.defaultSocketSettings(), new ConnectCallback() {
			@Override
			public void onConnect(SocketChannel socketChannel) {
				final SocketConnection connection = createConnection(socketChannel)
						.addStarter(new MessagingStarter<SimpleFsCommand>() {
							@Override
							public void onStart(Messaging<SimpleFsCommand> messaging) {
								logger.info("Request to delete file {} sent", fileName);
								SimpleFsCommand commandDelete = new SimpleFsCommandDelete(fileName);
								messaging.sendMessage(commandDelete);
							}
						})
						.addHandler(SimpleFsResponseOperationOk.class, new MessagingHandler<SimpleFsResponseOperationOk, SimpleFsCommand>() {
							@Override
							public void onMessage(SimpleFsResponseOperationOk item, Messaging<SimpleFsCommand> messaging) {
								logger.info("File {} deleted", fileName);
								messaging.shutdown();
								callback.onComplete();
							}
						})
						.addHandler(SimpleFsResponseError.class, new MessagingHandler<SimpleFsResponseError, SimpleFsCommand>() {
							@Override
							public void onMessage(SimpleFsResponseError item, Messaging<SimpleFsCommand> messaging) {
								Exception e = new Exception(item.exceptionMsg);
								logger.error("Can't delete {}", fileName, e);
								messaging.shutdown();
								callback.onException(e);
							}
						});
				connection.register();
			}

			@Override
			public void onException(Exception e) {
				logger.error("Can't connect", e);
				callback.onException(e);
			}
		});
	}

	private StreamMessagingConnection<SimpleFsResponse, SimpleFsCommand> createConnection(SocketChannel socketChannel) {
		return new StreamMessagingConnection<>(eventloop, socketChannel,
				new StreamGsonDeserializer<>(eventloop, SimpleFsResponseSerialization.GSON, SimpleFsResponse.class, 10),
				new StreamGsonSerializer<>(eventloop, SimpleFsCommandSerialization.GSON, SimpleFsCommand.class, 256 * 1024, 256 * (1 << 20), 0));
	}

	private void commit(final String fileName, final CompletionCallback callback) {
		eventloop.connect(address, SocketSettings.defaultSocketSettings(), new ConnectCallback() {
			@Override
			public void onConnect(SocketChannel socketChannel) {
				SocketConnection connection = createConnection(socketChannel)
						.addStarter(new MessagingStarter<SimpleFsCommand>() {
							@Override
							public void onStart(Messaging<SimpleFsCommand> messaging) {
								SimpleFsCommandCommit commandCommit = new SimpleFsCommandCommit(fileName);
								messaging.sendMessage(commandCommit);
							}
						})
						.addHandler(SimpleFsResponseOperationOk.class, new MessagingHandler<SimpleFsResponseOperationOk, SimpleFsCommand>() {
							@Override
							public void onMessage(SimpleFsResponseOperationOk item, Messaging<SimpleFsCommand> messaging) {
								logger.trace("File {} approved for commit", fileName);
								messaging.shutdown();
								callback.onComplete();
							}
						})
						.addHandler(SimpleFsResponseError.class, new MessagingHandler<SimpleFsResponseError, SimpleFsCommand>() {
							@Override
							public void onMessage(SimpleFsResponseError item, Messaging<SimpleFsCommand> messaging) {
								logger.trace("Can't commit {}: {}", fileName, item.exceptionMsg);
								messaging.shutdown();
								callback.onException(new Exception(item.exceptionMsg));
							}
						});
				connection.register();
			}

			@Override
			public void onException(Exception e) {
				callback.onException(e);
			}
		});
	}
}<|MERGE_RESOLUTION|>--- conflicted
+++ resolved
@@ -59,25 +59,10 @@
 
 	@Override
 	public StreamConsumer<ByteBuf> upload(final String fileName) {
-<<<<<<< HEAD
-		final StreamTransformers.TransformerWithoutEnd<ByteBuf> transformer = new StreamTransformers.TransformerWithoutEnd<>(eventloop);
-		final CompletionCallback callback = new CompletionCallback() {
-			@Override
-			public void onComplete() {
-				transformer.closeOnComplete();
-			}
-
-			@Override
-			public void onException(Exception exception) {
-				transformer.closeOnError(exception);
-			}
-		};
-=======
 		final StreamForwarder<ByteBuf> forwarder = new StreamForwarder<>(eventloop);
 		final TransformerNoEnd transformer = new TransformerNoEnd(eventloop);
 
 		final CompletionCallback closeCallback = transformer.getCloseCallback();
->>>>>>> 4a266e0a
 
 		eventloop.connect(address, SocketSettings.defaultSocketSettings(), new ConnectCallback() {
 			@Override
@@ -96,25 +81,7 @@
 								logger.info("Uploading file {}", fileName);
 								StreamByteChunker streamByteChunker = new StreamByteChunker(eventloop, bufferSize / 2, bufferSize);
 								StreamConsumer<ByteBuf> consumer = messaging.binarySocketWriter();
-<<<<<<< HEAD
-
-								consumer.addConsumerCompletionCallback(new CompletionCallback() {
-									@Override
-									public void onComplete() {
-										logger.info("File {} send, trying to commit");
-										commit(fileName, callback);
-									}
-
-									@Override
-									public void onException(final Exception e) {
-										logger.error("Can't send file {}", fileName, e);
-										callback.onException(e);
-									}
-								});
-
-=======
 								forwarder.streamTo(transformer);
->>>>>>> 4a266e0a
 								transformer.streamTo(streamByteChunker);
 								streamByteChunker.streamTo(consumer);
 							}
@@ -146,11 +113,7 @@
 			}
 		});
 
-<<<<<<< HEAD
-		return transformer;
-=======
 		return forwarder;
->>>>>>> 4a266e0a
 	}
 
 	@Override
