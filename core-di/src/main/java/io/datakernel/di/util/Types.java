package io.datakernel.di.util;

import io.datakernel.di.core.DIException;
import org.jetbrains.annotations.Contract;
import org.jetbrains.annotations.Nullable;

import java.lang.reflect.*;
import java.util.*;
import java.util.stream.Stream;

import static java.util.Map.Entry;
import static java.util.stream.Collectors.joining;
import static java.util.stream.Collectors.toMap;

/**
 * This class contains reflection utilities to work with Java types.
 * Its main use is for method {@link #parameterized Types.parameterized}.
 * However, just like with {@link ReflectionUtils}, other type utility
 * methods are pretty clean too so they are left public.
 */
public final class Types {

	public static Class<?> getRawTypeOrNull(Type type) {
		if (type instanceof Class) {
			return (Class<?>) type;
		}
		if (type instanceof ParameterizedType) {
			return getRawType(((ParameterizedType) type).getRawType());
		}
		if (type instanceof GenericArrayType) {
			return getRawType(((GenericArrayType) type).getGenericComponentType());
		}
		return null;
	}

	public static Class<?> getRawType(Type type) {
		Class<?> rawType = getRawTypeOrNull(type);
		if (rawType == null) {
			throw new IllegalArgumentException("Cannot get raw type from " + type);
		}
		return rawType;
	}

	public static boolean isInheritedFrom(Type type, Type from) {
		return isInheritedFrom(type, from, new HashMap<>());
	}

	public static boolean isInheritedFrom(Type type, Type from, Map<Type, Type> dejaVu) {
		if (from == Object.class) {
			return true;
		}
		if (matches(type, from, dejaVu) || matches(from, type, dejaVu)) {
			return true;
		}
		Class<?> rawType = getRawTypeOrNull(type);
		if (rawType == null) {
			return false;
		}

		Type superclass = rawType.getGenericSuperclass();
		if (superclass != null && isInheritedFrom(superclass, from, dejaVu)) {
			return true;
		}
		return Arrays.stream(rawType.getGenericInterfaces()).anyMatch(iface -> isInheritedFrom(iface, from, dejaVu));
	}

	public static boolean matches(Type strict, Type pattern) {
		return matches(strict, pattern, new HashMap<>());
	}

	private static boolean matches(Type strict, Type pattern, Map<Type, Type> dejaVu) {
		if (strict.equals(pattern) || dejaVu.get(strict) == pattern) {
			return true;
		}
		dejaVu.put(strict, pattern);
		try {
			if (pattern instanceof WildcardType) {
				WildcardType wildcard = (WildcardType) pattern;
				return Arrays.stream(wildcard.getUpperBounds()).allMatch(bound -> isInheritedFrom(strict, bound, dejaVu))
						&& Arrays.stream(wildcard.getLowerBounds()).allMatch(bound -> isInheritedFrom(bound, strict, dejaVu));
			}
			if (pattern instanceof TypeVariable) {
				TypeVariable<?> typevar = (TypeVariable<?>) pattern;
				return Arrays.stream(typevar.getBounds()).allMatch(bound -> isInheritedFrom(strict, bound, dejaVu));
			}
			if (strict instanceof GenericArrayType && pattern instanceof GenericArrayType) {
				return matches(((GenericArrayType) strict).getGenericComponentType(), ((GenericArrayType) pattern).getGenericComponentType(), dejaVu);
			}
			if (!(strict instanceof ParameterizedType) || !(pattern instanceof ParameterizedType)) {
				return false;
			}
			ParameterizedType parameterizedStrict = (ParameterizedType) strict;
			ParameterizedType parameterizedPattern = (ParameterizedType) pattern;

			if (parameterizedPattern.getOwnerType() != null) {
				if (parameterizedStrict.getOwnerType() == null) {
					return false;
				}
				if (!matches(parameterizedPattern.getOwnerType(), parameterizedStrict.getOwnerType(), dejaVu)) {
					return false;
				}
			}
			if (!matches(parameterizedPattern.getRawType(), parameterizedStrict.getRawType(), dejaVu)) {
				return false;
			}

			Type[] strictParams = parameterizedStrict.getActualTypeArguments();
			Type[] patternParams = parameterizedPattern.getActualTypeArguments();
			if (strictParams.length != patternParams.length) {
				return false;
			}
			for (int i = 0; i < strictParams.length; i++) {
				if (!matches(strictParams[i], patternParams[i], dejaVu)) {
					return false;
				}
			}
			return true;
		} finally {
			dejaVu.remove(strict);
		}
	}

	public static boolean contains(Type type, Type sub) {
		if (type.equals(sub)) {
			return true;
		}
		if (type instanceof GenericArrayType) {
			return contains(((GenericArrayType) type).getGenericComponentType(), sub);
		}
		if (!(type instanceof ParameterizedType)) {
			return false;
		}
		ParameterizedType parameterized = (ParameterizedType) type;
		if (contains(parameterized.getRawType(), sub)) {
			return true;
		}
		if (parameterized.getOwnerType() != null && contains(parameterized.getOwnerType(), sub)) {
			return true;
		}
		return Arrays.stream(parameterized.getActualTypeArguments())
				.anyMatch(argument -> contains(argument, sub));
	}

	@Nullable
	public static Class<?> findClosestAncestor(Class<?> real, Collection<Class<?>> patterns) {
		return patterns.stream()
				.filter(pattern -> real == pattern)
				.findFirst()
				.orElseGet(() -> {
					Class<?> superclass = real.getSuperclass();
					return superclass != null ?
							findClosestAncestor(superclass, patterns) :
							null;
				});
	}

	// pattern = Map<K, List<V>>
	// real    = Map<String, List<Integer>>
	//
	// result  = {K -> String, V -> Integer}
	public static Map<TypeVariable<?>, Type> extractMatchingGenerics(Type pattern, Type real) {
		Map<TypeVariable<?>, Type> result = new HashMap<>();
		extractMatchingGenerics(pattern, real, result);
		return result;
	}

	private static void extractMatchingGenerics(Type pattern, Type real, Map<TypeVariable<?>, Type> result) {
		if (pattern instanceof TypeVariable) {
			result.put((TypeVariable<?>) pattern, real);
			return;
		}
		if (pattern.equals(real)) {
			return;
		}
		if (pattern instanceof GenericArrayType && real instanceof GenericArrayType) {
			extractMatchingGenerics(((GenericArrayType) pattern).getGenericComponentType(), ((GenericArrayType) real).getGenericComponentType(), result);
			return;
		}
		if (!(pattern instanceof ParameterizedType) || !(real instanceof ParameterizedType)) {
			return;
		}
		ParameterizedType parameterizedPattern = (ParameterizedType) pattern;
		ParameterizedType parameterizedReal = (ParameterizedType) real;
		if (!parameterizedPattern.getRawType().equals(parameterizedReal.getRawType())) {
			return;
		}
		extractMatchingGenerics(parameterizedPattern.getRawType(), parameterizedReal.getRawType(), result);
		if (!Objects.equals(parameterizedPattern.getOwnerType(), parameterizedReal.getOwnerType())) {
			return;
		}
		if (parameterizedPattern.getOwnerType() != null) {
			extractMatchingGenerics(parameterizedPattern.getOwnerType(), parameterizedReal.getOwnerType(), result);
		}
		Type[] patternTypeArgs = parameterizedPattern.getActualTypeArguments();
		Type[] realTypeArgs = parameterizedReal.getActualTypeArguments();
		if (patternTypeArgs.length != realTypeArgs.length) {
			return;
		}
		for (int i = 0; i < patternTypeArgs.length; i++) {
			extractMatchingGenerics(patternTypeArgs[i], realTypeArgs[i], result);
		}
	}

	private static final Map<Type, Map<TypeVariable<?>, Type>> genericMappingCache = new HashMap<>();

<<<<<<< HEAD
	public static Map<TypeVariable<?>, Type> getGenericTypeMapping(Type container, @Nullable Object containerInstance) {
		return genericMappingCache.computeIfAbsent(containerInstance != null ? containerInstance.getClass() : container, t -> {
			Map<TypeVariable<?>, @Nullable Type> mapping = new HashMap<>();

=======
	public static Map<TypeVariable<?>, Type> getGenericTypeMapping(Type container) {
		return getGenericTypeMapping(container, null);
	}

	public static Map<TypeVariable<?>, Type> getGenericTypeMapping(Type container, @Nullable Object containerInstance) {
		return genericMappingCache.computeIfAbsent(containerInstance != null ? containerInstance.getClass() : container, t -> {
			Map<TypeVariable<?>, @Nullable Type> mapping = new HashMap<>();
>>>>>>> 1ecffda2
			getGenericTypeMappingImpl(t, mapping);
			Object outerInstance = ReflectionUtils.getOuterClassInstance(containerInstance);
			while (outerInstance != null) {
				getGenericTypeMappingImpl(outerInstance.getClass(), mapping);
				outerInstance = ReflectionUtils.getOuterClassInstance(outerInstance);
			}
<<<<<<< HEAD

			Set<TypeVariable<?>> unsatisfiedGenerics = mapping.entrySet().stream()
					.filter(e -> e.getValue() == null)
					.map(e -> (TypeVariable<?>) e.getKey())
					.collect(toSet());
			if (!unsatisfiedGenerics.isEmpty()) {
				throw new DIException(unsatisfiedGenerics.stream()
						.map(typevar -> typevar + " from " + typevar.getGenericDeclaration())
						.collect(joining(", ", "Actual types for generics [", "] were not found in class hierarchy")));
			}
			return mapping;
=======
			return mapping.entrySet().stream()
					.filter(e -> e.getValue() != null)
					.collect(toMap(Entry::getKey, Entry::getValue));
>>>>>>> 1ecffda2
		});
	}

	private static void getGenericTypeMappingImpl(Type t, Map<TypeVariable<?>, @Nullable Type> mapping) {
		Class<?> cls = getRawType(t);

		if (t instanceof ParameterizedType) {
			Type[] typeArgs = ((ParameterizedType) t).getActualTypeArguments();
			if (typeArgs.length != 0) {
				TypeVariable<? extends Class<?>>[] typeVars = cls.getTypeParameters();
				for (int i = 0; i < typeArgs.length; i++) {
					Type typeArg = typeArgs[i];
					mapping.put(typeVars[i], typeArg instanceof TypeVariable ? mapping.get(typeArg) : typeArg);
				}
			}
		}

		Stream.concat(Stream.of(cls.getGenericSuperclass()).filter(Objects::nonNull), Arrays.stream(cls.getGenericInterfaces()))
				.forEach(supertype -> getGenericTypeMappingImpl(supertype, mapping));
	}

<<<<<<< HEAD
=======
	public static Type resolveTypeVariables(Type type, Type container) {
		return resolveTypeVariables(type, container, null);
	}

>>>>>>> 1ecffda2
	public static Type resolveTypeVariables(Type type, Type container, @Nullable Object containerInstance) {
		return resolveTypeVariables(type, getGenericTypeMapping(container, containerInstance));
	}

	@Contract("null, _ -> null")
	public static Type resolveTypeVariables(Type type, Map<TypeVariable<?>, Type> mapping) {
		Set<TypeVariable<?>> unresolved = new HashSet<>();
		Type result = resolveTypeVariablesImpl(type, mapping, unresolved);
		if (!unresolved.isEmpty()) {
			throw new DIException(unresolved.stream()
					.map(typevar -> typevar + " from " + typevar.getGenericDeclaration())
					.collect(joining(", ", "Actual types for generics [", "] were not found in class hierarchy")));
		}
		return result;
	}

	private static Type resolveTypeVariablesImpl(Type type, Map<TypeVariable<?>, Type> mapping, Set<TypeVariable<?>> unresolved) {
		if (type == null) {
			return null;
		}
		if (type instanceof TypeVariable) {
			Type resolved = mapping.get(type);
			if (resolved != null) {
				return ensureEquality(resolved);
			}
			TypeVariable<?> typevar = (TypeVariable<?>) type;
			if (typevar.getGenericDeclaration() instanceof Class) {
				unresolved.add(typevar);
			}
			return type;
		}
		if (type instanceof ParameterizedType) {
			ParameterizedType parameterized = (ParameterizedType) type;
			Type owner = ensureEquality(parameterized.getOwnerType());
			Type raw = ensureEquality(parameterized.getRawType());
			Type[] parameters = Arrays.stream(parameterized.getActualTypeArguments()).map(parameter -> resolveTypeVariables(parameter, mapping)).toArray(Type[]::new);
			return new ParameterizedTypeImpl(owner, raw, parameters);
		}
		if (type instanceof GenericArrayType) {
			Type componentType = ensureEquality(((GenericArrayType) type).getGenericComponentType());
			return new GenericArrayTypeImpl(resolveTypeVariables(componentType, mapping));
		}
		return type;
	}

	public static Type ensureEquality(Type type) {
		if (type instanceof ParameterizedTypeImpl) {
			return type;
		}
		if (type instanceof ParameterizedType) {
			ParameterizedType parameterized = (ParameterizedType) type;
			Type owner = ensureEquality(parameterized.getOwnerType());
			Type raw = ensureEquality(parameterized.getRawType());
			Type[] actualTypeArguments = parameterized.getActualTypeArguments();
			Type[] parameters = new Type[actualTypeArguments.length];
			for (int i = 0; i < actualTypeArguments.length; i++) {
				parameters[i] = ensureEquality(actualTypeArguments[i]);
			}
			return new ParameterizedTypeImpl(owner, raw, parameters);
		}
		if (type instanceof GenericArrayType) {
			return new GenericArrayTypeImpl(((GenericArrayType) type).getGenericComponentType());
		}
		return type;
	}

	public static Type parameterized(Class<?> rawType, Type... parameters) {
		return new ParameterizedTypeImpl(null, rawType, Arrays.stream(parameters).map(Types::ensureEquality).toArray(Type[]::new));
	}

	public static Type arrayOf(Type componentType) {
		return new GenericArrayTypeImpl(componentType);
	}

	private static class ParameterizedTypeImpl implements ParameterizedType {
		@Nullable
		private final Type ownerType;
		private final Type rawType;
		private final Type[] parameters;

		public ParameterizedTypeImpl(@Nullable Type ownerType, Type rawType, Type[] parameters) {
			this.ownerType = ownerType;
			this.rawType = rawType;
			this.parameters = parameters;
		}

		@Override
		public Type[] getActualTypeArguments() {
			return parameters;
		}

		@Override
		public Type getRawType() {
			return rawType;
		}

		@Nullable
		@Override
		public Type getOwnerType() {
			return ownerType;
		}

		@Override
		public boolean equals(Object o) {
			if (this == o) {
				return true;
			}
			if (o == null || getClass() != o.getClass()) {
				return false;
			}

			ParameterizedTypeImpl that = (ParameterizedTypeImpl) o;

			return Objects.equals(ownerType, that.ownerType) && rawType.equals(that.rawType) && Arrays.equals(parameters, that.parameters);
		}

		@Override
		public int hashCode() {
			return (ownerType != null ? 961 * ownerType.hashCode() : 0) + 31 * rawType.hashCode() + Arrays.hashCode(parameters);
		}

		private String toString(Type type) {
			return type instanceof Class ? ((Class) type).getName() : type.toString();
		}

		@Override
		public String toString() {
			if (parameters.length == 0) {
				return toString(rawType);
			}
			StringBuilder sb = new StringBuilder(toString(rawType))
					.append('<')
					.append(toString(parameters[0]));
			for (int i = 1; i < parameters.length; i++) {
				sb.append(", ").append(toString(parameters[i]));
			}
			return sb.append('>').toString();
		}
	}

	private static class GenericArrayTypeImpl implements GenericArrayType {
		private final Type componentType;

		public GenericArrayTypeImpl(Type componentType) {
			this.componentType = componentType;
		}

		@Override
		public Type getGenericComponentType() {
			return componentType;
		}

		@Override
		public boolean equals(Object o) {
			if (this == o) {
				return true;
			}
			if (o == null || getClass() != o.getClass()) {
				return false;
			}

			GenericArrayTypeImpl that = (GenericArrayTypeImpl) o;

			return componentType.equals(that.componentType);
		}

		@Override
		public int hashCode() {
			return componentType.hashCode();
		}

		@Override
		public String toString() {
			return (componentType instanceof Class ? ((Class) componentType).getName() : componentType.toString()) + "[]";
		}
	}
}<|MERGE_RESOLUTION|>--- conflicted
+++ resolved
@@ -203,43 +203,22 @@
 
 	private static final Map<Type, Map<TypeVariable<?>, Type>> genericMappingCache = new HashMap<>();
 
-<<<<<<< HEAD
+	public static Map<TypeVariable<?>, Type> getGenericTypeMapping(Type container) {
+		return getGenericTypeMapping(container, null);
+	}
+
 	public static Map<TypeVariable<?>, Type> getGenericTypeMapping(Type container, @Nullable Object containerInstance) {
 		return genericMappingCache.computeIfAbsent(containerInstance != null ? containerInstance.getClass() : container, t -> {
 			Map<TypeVariable<?>, @Nullable Type> mapping = new HashMap<>();
-
-=======
-	public static Map<TypeVariable<?>, Type> getGenericTypeMapping(Type container) {
-		return getGenericTypeMapping(container, null);
-	}
-
-	public static Map<TypeVariable<?>, Type> getGenericTypeMapping(Type container, @Nullable Object containerInstance) {
-		return genericMappingCache.computeIfAbsent(containerInstance != null ? containerInstance.getClass() : container, t -> {
-			Map<TypeVariable<?>, @Nullable Type> mapping = new HashMap<>();
->>>>>>> 1ecffda2
 			getGenericTypeMappingImpl(t, mapping);
 			Object outerInstance = ReflectionUtils.getOuterClassInstance(containerInstance);
 			while (outerInstance != null) {
 				getGenericTypeMappingImpl(outerInstance.getClass(), mapping);
 				outerInstance = ReflectionUtils.getOuterClassInstance(outerInstance);
 			}
-<<<<<<< HEAD
-
-			Set<TypeVariable<?>> unsatisfiedGenerics = mapping.entrySet().stream()
-					.filter(e -> e.getValue() == null)
-					.map(e -> (TypeVariable<?>) e.getKey())
-					.collect(toSet());
-			if (!unsatisfiedGenerics.isEmpty()) {
-				throw new DIException(unsatisfiedGenerics.stream()
-						.map(typevar -> typevar + " from " + typevar.getGenericDeclaration())
-						.collect(joining(", ", "Actual types for generics [", "] were not found in class hierarchy")));
-			}
-			return mapping;
-=======
 			return mapping.entrySet().stream()
 					.filter(e -> e.getValue() != null)
 					.collect(toMap(Entry::getKey, Entry::getValue));
->>>>>>> 1ecffda2
 		});
 	}
 
@@ -261,13 +240,10 @@
 				.forEach(supertype -> getGenericTypeMappingImpl(supertype, mapping));
 	}
 
-<<<<<<< HEAD
-=======
 	public static Type resolveTypeVariables(Type type, Type container) {
 		return resolveTypeVariables(type, container, null);
 	}
 
->>>>>>> 1ecffda2
 	public static Type resolveTypeVariables(Type type, Type container, @Nullable Object containerInstance) {
 		return resolveTypeVariables(type, getGenericTypeMapping(container, containerInstance));
 	}
