--- conflicted
+++ resolved
@@ -6,11 +6,7 @@
     <parent>
         <groupId>io.datakernel</groupId>
         <artifactId>datakernel</artifactId>
-<<<<<<< HEAD
         <version>2.4.0-SNAPSHOT</version>
-=======
-        <version>2.3.0-SNAPSHOT</version>
->>>>>>> 222b78e9
         <relativePath>../pom.xml</relativePath>
     </parent>
 
