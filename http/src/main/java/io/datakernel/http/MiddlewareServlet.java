--- conflicted
+++ resolved
@@ -149,15 +149,9 @@
 		} else {
 			int position = request.getPos();
 			for (Entry<String, MiddlewareServlet> entry : parameters.entrySet()) {
-<<<<<<< HEAD
-				request.putUrlParameter(entry.getKey(), urlPart);
+				request.putPathParameter(entry.getKey(), urlPart);
 				processed = entry.getValue().tryServeAsync(request);
 				if (processed.processResult == ProcessResult.PROCESSED) {
-=======
-				request.putPathParameter(entry.getKey(), urlPart);
-				processed = entry.getValue().tryServeAsync(request, callback);
-				if (processed == ProcessResult.PROCESSED) {
->>>>>>> 222b78e9
 					return processed;
 				} else {
 					request.removePathParameter(entry.getKey());
