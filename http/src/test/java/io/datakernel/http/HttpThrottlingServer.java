/*
 * Copyright (C) 2015-2018 SoftIndex LLC.
 *
 * Licensed under the Apache License, Version 2.0 (the "License");
 * you may not use this file except in compliance with the License.
 * You may obtain a copy of the License at
 *
 * http://www.apache.org/licenses/LICENSE-2.0
 *
 * Unless required by applicable law or agreed to in writing, software
 * distributed under the License is distributed on an "AS IS" BASIS,
 * WITHOUT WARRANTIES OR CONDITIONS OF ANY KIND, either express or implied.
 * See the License for the specific language governing permissions and
 * limitations under the License.
 */

package io.datakernel.http;

import io.datakernel.async.Promise;
import io.datakernel.bytebuf.ByteBufStrings;
import io.datakernel.eventloop.Eventloop;
import io.datakernel.eventloop.EventloopInspector;
import io.datakernel.eventloop.ThrottlingController;

import java.util.Random;

import static io.datakernel.eventloop.FatalErrorHandlers.rethrowOnAnyError;
import static io.datakernel.util.Preconditions.checkArgument;

public class HttpThrottlingServer {
	private static final Random rand = new Random();
	private static final int defaultLoadBusinessLogic = 0; // without load on the business logic
	private static final String TEST_RESPONSE = "Hello, World!";
	public static final int SERVER_PORT = 45566;

	static class ServerOptions {
		private int loadBusinessLogic;

		public ServerOptions(int loadBusinessLogic) {
			checkArgument(loadBusinessLogic >= 0, "Load business logic should be a non-negative value");
			this.loadBusinessLogic = loadBusinessLogic;
		}

		public int getLoadBusinessLogic() {
			return loadBusinessLogic;
		}

		public static ServerOptions parseCommandLine(String[] args) {
			int loadBusinessLogic = defaultLoadBusinessLogic;
			for (int i = defaultLoadBusinessLogic; i < args.length; i++) {
				switch (args[i]) {
					case "-l":
						loadBusinessLogic = Integer.parseInt(args[++i]);
						break;
					case "-?":
					case "-h":
						usage();
						return null;
				}
			}
			return new ServerOptions(loadBusinessLogic);
		}

		public static void usage() {
			System.err.println(HttpThrottlingServer.class.getSimpleName() + " [options]\n" +
					"\t-l    - value of load server\n" +
					"\t-h/-? - this help.");
		}

		@Override
		public String toString() {
			return "Load business logic : " + loadBusinessLogic;
		}
	}

	private final AsyncHttpServer server;

	public HttpThrottlingServer(Eventloop eventloop, ServerOptions options) {
		this.server = buildHttpServer(eventloop, options.getLoadBusinessLogic());
	}

	private static AsyncHttpServer buildHttpServer(Eventloop eventloop, int loadBusinessLogic) {
//		final ByteBufPool byteBufferPool = new ByteBufPool(16, 65536);
<<<<<<< HEAD
		AsyncServlet servlet = new AsyncServlet() {
			@Override
			public Promise<HttpResponse> serve(HttpRequest request) {
				return Promise.of(longBusinessLogic(TEST_RESPONSE, loadBusinessLogic));
			}
		};
		return AsyncHttpServer.create(eventloop, servlet).withListenPort(SERVER_PORT);
=======
		AsyncServlet servlet = request -> Promise.of(longBusinessLogic(TEST_RESPONSE, loadBusinessLogic));
		return AsyncHttpServer.create(eventloop, servlet).withListenAddress(new InetSocketAddress("localhost", SERVER_PORT));
>>>>>>> 962c9125
	}

	protected static HttpResponse longBusinessLogic(String response, int loadBusinessLogic) {
		long result = 0;
		for (int i = 0; i < loadBusinessLogic; ++i) {
			for (int j = 0; j < 200; ++j) {
				int index = Math.abs(rand.nextInt()) % response.length();
				result += response.charAt(index) * rand.nextLong();
			}
		}
		if (result % 3 != 0) {
			response += "!";
		}
		return HttpResponse.ok200().withBody(ByteBufStrings.encodeAscii(response));
	}

	public void start() throws Exception {
		server.listen();
	}

	public void stop() {
		server.close();
	}

	public static void info(ServerOptions options) {
		System.out.println("<" + HttpThrottlingServer.class.getSimpleName() + ">\n" + options.toString());
	}

	public static void main(String[] args) throws Exception {
		ServerOptions options = ServerOptions.parseCommandLine(args);
		if (options == null)
			return;
		info(options);

		EventloopInspector throttlingController = ThrottlingController.create();
		Eventloop eventloop = Eventloop.create().withFatalErrorHandler(rethrowOnAnyError()).withCurrentThread().withInspector(throttlingController);

		HttpThrottlingServer server = new HttpThrottlingServer(eventloop, options);

		server.start();

		eventloop.run();
	}

}<|MERGE_RESOLUTION|>--- conflicted
+++ resolved
@@ -81,18 +81,8 @@
 
 	private static AsyncHttpServer buildHttpServer(Eventloop eventloop, int loadBusinessLogic) {
 //		final ByteBufPool byteBufferPool = new ByteBufPool(16, 65536);
-<<<<<<< HEAD
-		AsyncServlet servlet = new AsyncServlet() {
-			@Override
-			public Promise<HttpResponse> serve(HttpRequest request) {
-				return Promise.of(longBusinessLogic(TEST_RESPONSE, loadBusinessLogic));
-			}
-		};
+		AsyncServlet servlet = request -> Promise.of(longBusinessLogic(TEST_RESPONSE, loadBusinessLogic));
 		return AsyncHttpServer.create(eventloop, servlet).withListenPort(SERVER_PORT);
-=======
-		AsyncServlet servlet = request -> Promise.of(longBusinessLogic(TEST_RESPONSE, loadBusinessLogic));
-		return AsyncHttpServer.create(eventloop, servlet).withListenAddress(new InetSocketAddress("localhost", SERVER_PORT));
->>>>>>> 962c9125
 	}
 
 	protected static HttpResponse longBusinessLogic(String response, int loadBusinessLogic) {
