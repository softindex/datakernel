/*
 * Copyright (C) 2015-2018 SoftIndex LLC.
 *
 * Licensed under the Apache License, Version 2.0 (the "License");
 * you may not use this file except in compliance with the License.
 * You may obtain a copy of the License at
 *
 * http://www.apache.org/licenses/LICENSE-2.0
 *
 * Unless required by applicable law or agreed to in writing, software
 * distributed under the License is distributed on an "AS IS" BASIS,
 * WITHOUT WARRANTIES OR CONDITIONS OF ANY KIND, either express or implied.
 * See the License for the specific language governing permissions and
 * limitations under the License.
 */

package io.datakernel.http.stream;

import io.datakernel.annotation.Nullable;
import io.datakernel.bytebuf.ByteBuf;
import io.datakernel.bytebuf.ByteBufPool;
import io.datakernel.bytebuf.ByteBufQueue;
import io.datakernel.serial.ByteBufsSupplier;
import io.datakernel.serial.SerialSupplier;
import io.datakernel.stream.processor.DatakernelRunner;
import org.junit.Before;
import org.junit.Test;
import org.junit.runner.RunWith;
import sun.net.www.http.ChunkedOutputStream;

import java.io.ByteArrayOutputStream;
import java.io.IOException;
import java.io.PrintStream;
import java.util.ArrayList;
import java.util.List;
import java.util.Random;

import static io.datakernel.http.TestUtils.AssertingConsumer;
import static io.datakernel.http.stream.BufsConsumerChunkedDecoder.MALFORMED_CHUNK;
import static io.datakernel.http.stream.BufsConsumerChunkedDecoder.MALFORMED_CHUNK_LENGTH;
import static java.lang.System.arraycopy;
import static org.junit.Assert.assertEquals;
import static org.junit.Assert.assertNull;

@RunWith(DatakernelRunner.class)
public final class BufsConsumerChunkedDecoderTest {
	public final String[] plainText = {
			"Suspendisse faucibus enim curabitur tempus leo viverra massa accumsan nisl nunc\n",
			"Interdum sapien vehicula\nOrnare odio feugiat fringilla ",
			"Auctor sodales elementum curabitur felis ut ",
			"Ante sem orci rhoncus hendrerit commo",
			"do, potenti cursus lorem ac pretium, netus\nSapien hendrerit leo ",
			"Mollis volutpat nisi convallis accumsan eget praesent cursus urna ultricies nec habitasse nam\n",
			"Inceptos nisl magna duis vel taciti volutpat nostra\n",
			"Taciti sapien fringilla u\nVitae ",
			"Etiam egestas ac augue dui dapibus, aliquam adipiscing porttitor magna at, libero elit faucibus purus"
	};
	public final AssertingConsumer consumer = new AssertingConsumer();
	public final ByteBufQueue queue = new ByteBufQueue();
	public final List<ByteBuf> list = new ArrayList<>();
	public final BufsConsumerChunkedDecoder chunkedDecoder = BufsConsumerChunkedDecoder.create();
	public final Random random = new Random();

	@Before
	public void setUp() {
		queue.recycle();
		list.clear();
		consumer.reset();
		chunkedDecoder.getOutput().set(consumer);
	}

	@Test
	public void testDecoderWithStrings() throws IOException {
		StringBuilder builder = new StringBuilder();
		for (String s : plainText) {
			builder.append(s);
		}
		String finalString = builder.toString();
		consumer.setExpectedByteArray(finalString.getBytes());

		for (int i = 0; i < plainText.length; i++) {
			boolean lastchunk = i == plainText.length - 1;
			byte[] encoded = encode(plainText[i].getBytes(), lastchunk);
			ByteBuf buf = ByteBufPool.allocate(encoded.length);
			buf.put(encoded);
			list.add(buf);
		}
		doTest(null);
	}

	@Test
	public void testDecoderWithRandomData() throws IOException {
		List<byte[]> randomData = new ArrayList<>();
		int size = random.nextInt(100) + 50;
		int totalBytes = 0;
		for (int i = 0; i < size; i++) {
			int bytes = random.nextInt(1000) + 1;
			totalBytes += bytes;
			byte[] data = new byte[bytes];
			random.nextBytes(data);
			randomData.add(data);
		}

		byte[] expected = new byte[totalBytes];
		for (int i = 0; i < totalBytes; ) {
			for (byte[] bytes : randomData) {
				int length = bytes.length;
				arraycopy(bytes, 0, expected, i, length);
				i += length;
			}
		}
		consumer.setExpectedByteArray(expected);

		for (int i = 0; i < size; i++) {
			boolean lastchunk = i == size - 1;
			byte[] encoded = encode(randomData.get(i), lastchunk);
			ByteBuf buf = ByteBufPool.allocate(encoded.length);
			buf.put(encoded);
			list.add(buf);
		}

		doTest(null);
	}

	@Test
	public void shouldIgnoreChunkExtAfterNotLastChunk() {
		consumer.setExpectedByteArray("ababcde".getBytes());
		String message = "2\r\nab\r\n5;name=value\r\nabcde\r\n0\r\n\r\n";
		decodeOneString(message, null);
	}

	@Test
	public void shouldIgnoreChunkExtAfterLastChunk() {
		consumer.setExpectedByteArray("ababcde".getBytes());
		String message = "2\r\nab\r\n5\r\nabcde\r\n0;name=value\r\n\r\n";
		decodeOneString(message, null);
	}

	@Test
	public void shouldIgnoreChunkExtAfterChunkInAnotherBuf() {
		consumer.setExpectedByteArray("ababcde".getBytes());
		String message1 = "2\r\nab\r\n5\r\nabcde\r\n0";
		String message2 = ";name=value\r\n\r\n";
		decodeTwoStrings(message1, message2);
	}

	@Test
	public void shouldIgnoreChunkExtAfterChunkSemicolonInSameBuf() {
		consumer.setExpectedByteArray("ababcde".getBytes());
		String message1 = "2\r\nab\r\n5\r\nabcde\r\n0;";
		String message2 = "name=value\r\n\r\n";
		decodeTwoStrings(message1, message2);
	}

	@Test
	public void shouldWorkWithSizeCRLFInNextBuf() {
		consumer.setExpectedByteArray("ababcde".getBytes());
		String message1 = "2\r\nab\r\n5";
		String message2 = "\r\nabcde\r\n0;name=value\r\n\r\n";
		decodeTwoStrings(message1, message2);
	}

	@Test
	public void shouldWorkWithSizeCRLFInSameBuf() {
		consumer.setExpectedByteArray("ababcde".getBytes());
		String message1 = "2\r\nab\r\n5\r\n";
		String message2 = "abcde\r\n0;name=value\r\n\r\n";
		decodeTwoStrings(message1, message2);
	}

	@Test
	public void shouldWorkWithCRLFInDifferentBufs() {
		consumer.setExpectedByteArray("ababcde".getBytes());
		String message1 = "2\r\nab\r\n5;abcd\r";
		String message2 = "\nabcde\r\n0;name=value\r\n\r\n";
		decodeTwoStrings(message1, message2);
	}

	@Test
	public void testForSplittedChunkSize() {
		consumer.setExpectedByteArray("1234567890123456789".getBytes());
		String message1 = "1";
		String message2 = "3;asdasdasdasd\r\n";
		String message3 = "1234567890123456789\r\n0\r\n\r\n";
		decodeThreeStrings(message1, message2, message3);
	}

	@Test
	public void shouldThrowChunkSizeException() {
		consumer.setExpectedException(MALFORMED_CHUNK_LENGTH);
		String message = Integer.toHexString(1025) + "\r\n";
		decodeOneString(message, MALFORMED_CHUNK_LENGTH);
	}

	@Test
	public void shouldThrowMalformedChunkException() {
		consumer.setExpectedException(MALFORMED_CHUNK);
		String message = Integer.toHexString(1);
		message += "\r\nssss\r\n";
		decodeOneString(message, MALFORMED_CHUNK);
	}

	@Test
	public void shouldIgnoreTrailerPart() {
		consumer.setExpectedByteArray("ababcde".getBytes());
		String message = "2\r\nab\r\n5\r\nabcde\r\n0\r\ntrailer1\r\ntrailer2\r\n\r\n";
		decodeOneString(message, null);
	}

	@Test
	public void shouldIgnoreTrailerPartInMultipleBufs() {
		consumer.setExpectedByteArray("ababcde".getBytes());
		String message1 = "2\r\nab\r\n5\r\nabcde\r\n0\r\ntra";
		String message2 = "iler1\r\ntra";
		String message3 = "iler2\r\n\r\n";
		decodeThreeStrings(message1, message2, message3);
	}

	@Test
	public void shouldIgnoreTrailerPartInDifferentBufs() {
		consumer.setExpectedByteArray("ababcde".getBytes());
		String message1 = "2\r\nab\r\n5\r\nabcde\r\n0\r\ntra";
		String message2 = "iler1\r\ntrailer2\r\n";
		String message3 = "trailer3\r\n\r\n";
		decodeThreeStrings(message1, message2, message3);
	}

<<<<<<< HEAD
	private void decodeOneString(String message, @Nullable Exception exception) {
=======
	private void decodeOneString(String message, Exception e) {
>>>>>>> 962c9125
		byte[] bytes = message.getBytes();
		ByteBuf buf = ByteBufPool.allocate(bytes.length);
		buf.put(bytes);
		list.add(buf);

		doTest(e);
	}

	private void decodeTwoStrings(String message1, String message2) {
		byte[] bytes1 = message1.getBytes();
		byte[] bytes2 = message2.getBytes();
		ByteBuf buf1 = ByteBufPool.allocate(bytes1.length);
		ByteBuf buf2 = ByteBufPool.allocate(bytes2.length);
		buf1.put(bytes1);
		buf2.put(bytes2);
		list.add(buf1);
		list.add(buf2);

		doTest(null);
	}

	private void decodeThreeStrings(String message1, String message2, String message3) {
		byte[] bytes1 = message1.getBytes();
		byte[] bytes2 = message2.getBytes();
		byte[] bytes3 = message3.getBytes();
		ByteBuf buf1 = ByteBufPool.allocate(bytes1.length);
		ByteBuf buf2 = ByteBufPool.allocate(bytes2.length);
		ByteBuf buf3 = ByteBufPool.allocate(bytes3.length);
		buf1.put(bytes1);
		buf2.put(bytes2);
		buf3.put(bytes3);
		list.add(buf1);
		list.add(buf2);
		list.add(buf3);

		doTest(null);
	}

<<<<<<< HEAD
	private void doTest(@Nullable Exception exception) {
=======
	private void doTest(Exception expectedException) {
>>>>>>> 962c9125
		chunkedDecoder.getInput().set(ByteBufsSupplier.of(SerialSupplier.ofIterable(list)));
		chunkedDecoder.getProcessResult()
				.whenComplete(($, e) -> {
					if (expectedException == null) {
						assertNull(e);
					} else {
						assertEquals(expectedException, e);
					}
				});
	}

	public static byte[] encode(byte[] data, boolean lastchunk) throws IOException {
		try (ByteArrayOutputStream stream = new ByteArrayOutputStream()) {
			ChunkedOutputStream zip = new ChunkedOutputStream(new PrintStream(stream));
			zip.write(data);
			zip.flush();
			if (lastchunk) {
				zip.close();
				// making the last block end with 0\r\n\r\n
				stream.write(13);
				stream.write(10);
			}
			return stream.toByteArray();
		}
	}
}<|MERGE_RESOLUTION|>--- conflicted
+++ resolved
@@ -225,11 +225,7 @@
 		decodeThreeStrings(message1, message2, message3);
 	}
 
-<<<<<<< HEAD
-	private void decodeOneString(String message, @Nullable Exception exception) {
-=======
-	private void decodeOneString(String message, Exception e) {
->>>>>>> 962c9125
+	private void decodeOneString(String message, @Nullable Exception e) {
 		byte[] bytes = message.getBytes();
 		ByteBuf buf = ByteBufPool.allocate(bytes.length);
 		buf.put(bytes);
@@ -268,11 +264,7 @@
 		doTest(null);
 	}
 
-<<<<<<< HEAD
-	private void doTest(@Nullable Exception exception) {
-=======
-	private void doTest(Exception expectedException) {
->>>>>>> 962c9125
+	private void doTest(@Nullable Exception expectedException) {
 		chunkedDecoder.getInput().set(ByteBufsSupplier.of(SerialSupplier.ofIterable(list)));
 		chunkedDecoder.getProcessResult()
 				.whenComplete(($, e) -> {
