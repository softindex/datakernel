--- conflicted
+++ resolved
@@ -60,7 +60,6 @@
 		};
 	}
 
-
 	@Test
 	public void testBase() {
 		MiddlewareServlet servlet1 = MiddlewareServlet.create();
@@ -99,19 +98,10 @@
 		HttpRequest request7 = HttpRequest.get(TEMPLATE + "/b/f");  // ok
 		HttpRequest request8 = HttpRequest.get(TEMPLATE + "/b/g");  // ok
 
-<<<<<<< HEAD
 		AsyncServlet action = request -> {
 			ByteBuf msg = ByteBufStrings.wrapUtf8("Executed: " + request.getPath());
+			request.recycleBufs();
 			return SettableStage.immediateStage(HttpResponse.ofCode(200).withBody(msg));
-=======
-		AsyncServlet action = new AsyncServlet() {
-			@Override
-			public void serve(HttpRequest request, ResultCallback<HttpResponse> callback) {
-				ByteBuf msg = ByteBufStrings.wrapUtf8("Executed: " + request.getPath());
-				callback.setResult(HttpResponse.ofCode(200).withBody(msg));
-				request.recycleBufs();
-			}
->>>>>>> 222b78e9
 		};
 
 		MiddlewareServlet a = MiddlewareServlet.create()
@@ -138,14 +128,11 @@
 		main.serve(request7).whenComplete(assertResult("Executed: /b/f", 200));
 		main.serve(request8).whenComplete(assertResult("Executed: /b/g", 200));
 		System.out.println();
-<<<<<<< HEAD
-		eventloop.run();
-=======
+		eventloop.run();
 
 		request5.recycleBufs();
 		request6.recycleBufs();
 
->>>>>>> 222b78e9
 		assertEquals(getPoolItemsString(), getCreatedItems(), getPoolItems());
 	}
 
@@ -160,19 +147,10 @@
 		HttpRequest request7 = HttpRequest.get(TEMPLATE + "/b/f");  // ok
 		HttpRequest request8 = HttpRequest.get(TEMPLATE + "/b/g");  // ok
 
-<<<<<<< HEAD
 		AsyncServlet action = request -> {
 			ByteBuf msg = ByteBufStrings.wrapUtf8("Executed: " + request.getPath());
+			request.recycleBufs();
 			return SettableStage.immediateStage(HttpResponse.ofCode(200).withBody(msg));
-=======
-		AsyncServlet action = new AsyncServlet() {
-			@Override
-			public void serve(HttpRequest request, ResultCallback<HttpResponse> callback) {
-				ByteBuf msg = ByteBufStrings.wrapUtf8("Executed: " + request.getPath());
-				callback.setResult(HttpResponse.ofCode(200).withBody(msg));
-				request.recycleBufs();
-			}
->>>>>>> 222b78e9
 		};
 
 		MiddlewareServlet main = MiddlewareServlet.create()
@@ -193,14 +171,11 @@
 		main.serve(request7).whenComplete(assertResult("Executed: /b/f", 200));
 		main.serve(request8).whenComplete(assertResult("Executed: /b/g", 200));
 		System.out.println();
-<<<<<<< HEAD
-		eventloop.run();
-=======
+		eventloop.run();
 
 		request5.recycleBufs();
 		request6.recycleBufs();
 
->>>>>>> 222b78e9
 		assertEquals(getPoolItemsString(), getCreatedItems(), getPoolItems());
 	}
 
@@ -226,19 +201,10 @@
 		HttpRequest request6 = HttpRequest.get(TEMPLATE + "/a/e");      // ok
 		HttpRequest request7 = HttpRequest.get(TEMPLATE + "/a/c/f");    // ok
 
-<<<<<<< HEAD
 		AsyncServlet action = request -> {
 			ByteBuf msg = ByteBufStrings.wrapUtf8("Executed: " + request.getPath());
+			request.recycleBufs();
 			return SettableStage.immediateStage(HttpResponse.ofCode(200).withBody(msg));
-=======
-		AsyncServlet action = new AsyncServlet() {
-			@Override
-			public void serve(HttpRequest request, ResultCallback<HttpResponse> callback) {
-				ByteBuf msg = ByteBufStrings.wrapUtf8("Executed: " + request.getPath());
-				callback.setResult(HttpResponse.ofCode(200).withBody(msg));
-				request.recycleBufs();
-			}
->>>>>>> 222b78e9
 		};
 
 		MiddlewareServlet main = MiddlewareServlet.create()
@@ -266,37 +232,19 @@
 
 	@Test
 	public void testFailMerge() throws ParseException {
+		AsyncServlet action = request -> {
+			ByteBuf msg = ByteBufStrings.wrapUtf8("Executed: " + request.getPath());
+			request.recycleBufs();
+			return SettableStage.immediateStage(HttpResponse.ofCode(200).withBody(msg));
+		};
+
+		AsyncServlet anotherAction = request -> {
+			ByteBuf msg = ByteBufStrings.wrapUtf8("Shall not be executed: " + request.getPath());
+			request.recycleBufs();
+			return SettableStage.immediateStage(HttpResponse.ofCode(200).withBody(msg));
+		};
+
 		HttpRequest request = HttpRequest.get(TEMPLATE + "/a/c/f");    // fail
-
-<<<<<<< HEAD
-		AsyncServlet action = request12 -> {
-			ByteBuf msg = ByteBufStrings.wrapUtf8("Executed: " + request12.getPath());
-			return SettableStage.immediateStage(HttpResponse.ofCode(200).withBody(msg));
-		};
-
-		AsyncServlet anotherAction = request1 -> {
-			ByteBuf msg = ByteBufStrings.wrapUtf8("Shall not be executed: " + request1.getPath());
-			return SettableStage.immediateStage(HttpResponse.ofCode(200).withBody(msg));
-=======
-		AsyncServlet action = new AsyncServlet() {
-			@Override
-			public void serve(HttpRequest request, ResultCallback<HttpResponse> callback) {
-				ByteBuf msg = ByteBufStrings.wrapUtf8("Executed: " + request.getPath());
-				callback.setResult(HttpResponse.ofCode(200).withBody(msg));
-				request.recycleBufs();
-			}
-		};
-
-		AsyncServlet anotherAction = new AsyncServlet() {
-			@Override
-			public void serve(HttpRequest request, ResultCallback<HttpResponse> callback) {
-				ByteBuf msg = ByteBufStrings.wrapUtf8("Shall not be executed: " + request.getPath());
-				callback.setResult(HttpResponse.ofCode(200).withBody(msg));
-				request.recycleBufs();
-			}
->>>>>>> 222b78e9
-		};
-
 		MiddlewareServlet main;
 		try {
 			main = MiddlewareServlet.create()
@@ -312,40 +260,22 @@
 			return;
 		}
 
-<<<<<<< HEAD
 		main.serve(request).whenComplete(assertResult("SHALL NOT BE EXECUTED", 500));
 		eventloop.run();
-=======
-		main.serve(request, callback("SHALL NOT BE EXECUTED", 500));
 		request.recycleBufs();
-
->>>>>>> 222b78e9
 		assertEquals(getPoolItemsString(), getCreatedItems(), getPoolItems());
 	}
 
 	@Test
 	public void testParameter() throws ParseException {
-<<<<<<< HEAD
 		AsyncServlet printParameters = request -> {
-			String body = request.getUrlParameter("id")
-					+ " " + request.getUrlParameter("uid")
-					+ " " + request.getUrlParameter("eid");
+			String body = request.getPathParameter("id")
+					+ " " + request.getPathParameter("uid")
+					+ " " + request.getPathParameter("eid");
 			ByteBuf bodyByteBuf = ByteBufStrings.wrapUtf8(body);
 			final HttpResponse httpResponse = HttpResponse.ofCode(200).withBody(bodyByteBuf);
 			request.recycleBufs();
 			return SettableStage.immediateStage(httpResponse);
-=======
-		AsyncServlet printParameters = new AsyncServlet() {
-			@Override
-			public void serve(HttpRequest request, ResultCallback<HttpResponse> callback) {
-				String body = request.getPathParameter("id")
-						+ " " + request.getPathParameter("uid")
-						+ " " + request.getPathParameter("eid");
-				ByteBuf bodyByteBuf = ByteBufStrings.wrapUtf8(body);
-				callback.setResult(HttpResponse.ofCode(200).withBody(bodyByteBuf));
-				request.recycleBufs();
-			}
->>>>>>> 222b78e9
 		};
 
 		MiddlewareServlet main = MiddlewareServlet.create()
@@ -353,52 +283,28 @@
 				.with(GET, "/:id/a/:uid", printParameters);
 
 		System.out.println("Parameter test " + DELIM);
-<<<<<<< HEAD
 		main.serve(HttpRequest.get("http://www.coursera.org/123/a/456/b/789")).whenComplete(assertResult("123 456 789", 200));
 		main.serve(HttpRequest.get("http://www.coursera.org/555/a/777")).whenComplete(assertResult("555 777 null", 200));
-		main.serve(HttpRequest.get("http://www.coursera.org")).whenComplete(assertResult("", 404));
-		System.out.println();
-		eventloop.run();
-=======
-		main.serve(HttpRequest.get("http://www.coursera.org/123/a/456/b/789"), callback("123 456 789", 200));
-		main.serve(HttpRequest.get("http://www.coursera.org/555/a/777"), callback("555 777 null", 200));
-		HttpRequest request = HttpRequest.get("http://www.coursera.org");
-		main.serve(request, callback("", 404));
-		System.out.println();
+		final HttpRequest request = HttpRequest.get("http://www.coursera.org");
+		main.serve(request).whenComplete(assertResult("", 404));
+		System.out.println();
+		eventloop.run();
 		request.recycleBufs();
->>>>>>> 222b78e9
 		assertEquals(getPoolItemsString(), getCreatedItems(), getPoolItems());
 	}
 
 	@Test
 	public void testMultiParameters() throws ParseException {
-<<<<<<< HEAD
 		AsyncServlet serveCar = request -> {
-			ByteBuf body = ByteBufStrings.wrapUtf8("served car: " + request.getUrlParameter("cid"));
+			ByteBuf body = ByteBufStrings.wrapUtf8("served car: " + request.getPathParameter("cid"));
+			request.recycleBufs();
 			return SettableStage.immediateStage(HttpResponse.ofCode(200).withBody(body));
 		};
 
 		AsyncServlet serveMan = request -> {
-			ByteBuf body = ByteBufStrings.wrapUtf8("served man: " + request.getUrlParameter("mid"));
+			ByteBuf body = ByteBufStrings.wrapUtf8("served man: " + request.getPathParameter("mid"));
+			request.recycleBufs();
 			return SettableStage.immediateStage(HttpResponse.ofCode(200).withBody(body));
-=======
-		AsyncServlet serveCar = new AsyncServlet() {
-			@Override
-			public void serve(HttpRequest request, ResultCallback<HttpResponse> callback) {
-				ByteBuf body = ByteBufStrings.wrapUtf8("served car: " + request.getPathParameter("cid"));
-				callback.setResult(HttpResponse.ofCode(200).withBody(body));
-				request.recycleBufs();
-			}
-		};
-
-		AsyncServlet serveMan = new AsyncServlet() {
-			@Override
-			public void serve(HttpRequest request, ResultCallback<HttpResponse> callback) {
-				ByteBuf body = ByteBufStrings.wrapUtf8("served man: " + request.getPathParameter("mid"));
-				callback.setResult(HttpResponse.ofCode(200).withBody(body));
-				request.recycleBufs();
-			}
->>>>>>> 222b78e9
 		};
 
 		MiddlewareServlet ms = MiddlewareServlet.create()
@@ -419,37 +325,20 @@
 		HttpRequest request2 = HttpRequest.post(TEMPLATE + "/a/b/c/action");
 		HttpRequest request3 = HttpRequest.of(CONNECT, TEMPLATE + "/a/b/c/action");
 
-<<<<<<< HEAD
-		AsyncServlet post = request -> SettableStage.immediateStage(HttpResponse.ofCode(200).withBody(ByteBufStrings.wrapUtf8("POST")));
-
-		AsyncServlet get = request -> SettableStage.immediateStage(HttpResponse.ofCode(200).withBody(ByteBufStrings.wrapUtf8("GET")));
-
-		AsyncServlet wildcard = request -> SettableStage.immediateStage(HttpResponse.ofCode(200).withBody(ByteBufStrings.wrapUtf8("WILDCARD")));
-=======
-		AsyncServlet post = new AsyncServlet() {
-			@Override
-			public void serve(HttpRequest request, ResultCallback<HttpResponse> callback) {
-				callback.setResult(HttpResponse.ofCode(200).withBody(ByteBufStrings.wrapUtf8("POST")));
-				request.recycleBufs();
-			}
-		};
-
-		AsyncServlet get = new AsyncServlet() {
-			@Override
-			public void serve(HttpRequest request, ResultCallback<HttpResponse> callback) {
-				callback.setResult(HttpResponse.ofCode(200).withBody(ByteBufStrings.wrapUtf8("GET")));
-				request.recycleBufs();
-			}
-		};
-
-		AsyncServlet wildcard = new AsyncServlet() {
-			@Override
-			public void serve(HttpRequest request, ResultCallback<HttpResponse> callback) {
-				callback.setResult(HttpResponse.ofCode(200).withBody(ByteBufStrings.wrapUtf8("WILDCARD")));
-				request.recycleBufs();
-			}
-		};
->>>>>>> 222b78e9
+		AsyncServlet post = request -> {
+			request.recycleBufs();
+			return SettableStage.immediateStage(HttpResponse.ofCode(200).withBody(ByteBufStrings.wrapUtf8("POST")));
+		};
+
+		AsyncServlet get = request -> {
+			request.recycleBufs();
+			return SettableStage.immediateStage(HttpResponse.ofCode(200).withBody(ByteBufStrings.wrapUtf8("GET")));
+		};
+
+		AsyncServlet wildcard = request -> {
+			request.recycleBufs();
+			return SettableStage.immediateStage(HttpResponse.ofCode(200).withBody(ByteBufStrings.wrapUtf8("WILDCARD")));
+		};
 
 		MiddlewareServlet servlet = MiddlewareServlet.create()
 				.with("/a/b/c/action", wildcard)
@@ -467,29 +356,18 @@
 
 	@Test
 	public void testDefault() throws ParseException {
-<<<<<<< HEAD
-		AsyncServlet def = request -> SettableStage.immediateStage(
-				HttpResponse.ofCode(200).withBody(ByteBufStrings.wrapUtf8("Stopped at admin: " + request.getRelativePath())));
-
-		AsyncServlet action = request -> SettableStage.immediateStage(
-				HttpResponse.ofCode(200).withBody(ByteBufStrings.wrapUtf8("Action executed")));
-=======
-		AsyncServlet def = new AsyncServlet() {
-			@Override
-			public void serve(HttpRequest request, ResultCallback<HttpResponse> callback) {
-				callback.setResult(HttpResponse.ofCode(200).withBody(ByteBufStrings.wrapUtf8("Stopped at admin: " + request.getPartialPath())));
-				request.recycleBufs();
-			}
-		};
-
-		AsyncServlet action = new AsyncServlet() {
-			@Override
-			public void serve(HttpRequest request, ResultCallback<HttpResponse> callback) {
-				callback.setResult(HttpResponse.ofCode(200).withBody(ByteBufStrings.wrapUtf8("Action executed")));
-				request.recycleBufs();
-			}
-		};
->>>>>>> 222b78e9
+		AsyncServlet def = request -> {
+			final ByteBuf body = ByteBufStrings.wrapUtf8("Stopped at admin: " + request.getPartialPath());
+			request.recycleBufs();
+			return SettableStage.immediateStage(
+					HttpResponse.ofCode(200).withBody(body));
+		};
+
+		AsyncServlet action = request -> {
+			request.recycleBufs();
+			return SettableStage.immediateStage(
+					HttpResponse.ofCode(200).withBody(ByteBufStrings.wrapUtf8("Action executed")));
+		};
 
 		HttpRequest request1 = HttpRequest.get(TEMPLATE + "/html/admin/action");
 		HttpRequest request2 = HttpRequest.get(TEMPLATE + "/html/admin/action/ban");
@@ -508,84 +386,50 @@
 
 	@Test
 	public void test404() throws ParseException {
-<<<<<<< HEAD
-		AsyncServlet servlet = request -> SettableStage.immediateStage(HttpResponse.ofCode(200).withBody(ByteBufStrings.wrapUtf8("All OK")));
-=======
-		AsyncServlet servlet = new AsyncServlet() {
-			@Override
-			public void serve(HttpRequest request, ResultCallback<HttpResponse> callback) {
-				callback.setResult(HttpResponse.ofCode(200).withBody(ByteBufStrings.wrapUtf8("All OK")));
-				request.recycleBufs();
-			}
-		};
->>>>>>> 222b78e9
+		AsyncServlet servlet = request -> {
+			request.recycleBufs();
+			return SettableStage.immediateStage(HttpResponse.ofCode(200).withBody(ByteBufStrings.wrapUtf8("All OK")));
+		};
 		MiddlewareServlet main = MiddlewareServlet.create()
 				.with("/a/:id/b/d", servlet);
 
 		System.out.println("404 " + DELIM);
-<<<<<<< HEAD
-		main.serve(HttpRequest.get(TEMPLATE + "/a/123/b/c")).whenComplete(assertResult("", 404));
-		System.out.println();
-		eventloop.run();
-=======
-		HttpRequest request = HttpRequest.get(TEMPLATE + "/a/123/b/c");
-		main.serve(request, callback("", 404));
-		System.out.println();
+		final HttpRequest request = HttpRequest.get(TEMPLATE + "/a/123/b/c");
+		main.serve(request).whenComplete(assertResult("", 404));
+		System.out.println();
+		eventloop.run();
 		request.recycleBufs();
->>>>>>> 222b78e9
 		assertEquals(getPoolItemsString(), getCreatedItems(), getPoolItems());
 	}
 
 	@Test
 	public void test405() throws ParseException {
-<<<<<<< HEAD
-		AsyncServlet servlet = request -> SettableStage.immediateStage(HttpResponse.ofCode(200).withBody(ByteBufStrings.wrapUtf8("Should not execute")));
+		AsyncServlet servlet = request -> {
+			request.recycleBufs();
+			return SettableStage.immediateStage(HttpResponse.ofCode(200).withBody(ByteBufStrings.wrapUtf8("Should not execute")));
+		};
 		MiddlewareServlet main = MiddlewareServlet.create()
 				.with(GET, "/a/:id/b/d", servlet);
 
-		main.serve(HttpRequest.post(TEMPLATE + "/a/123/b/d")).whenComplete(assertResult("", 405));
-		eventloop.run();
-=======
-		AsyncServlet servlet = new AsyncServlet() {
-			@Override
-			public void serve(HttpRequest request, ResultCallback<HttpResponse> callback) {
-				callback.setResult(HttpResponse.ofCode(200).withBody(ByteBufStrings.wrapUtf8("Should not execute")));
-				request.recycleBufs();
-			}
-		};
-		MiddlewareServlet main = MiddlewareServlet.create()
-				.with(GET, "/a/:id/b/d", servlet);
-
-		HttpRequest request = HttpRequest.post(TEMPLATE + "/a/123/b/d");
-		main.serve(request, callback("", 405));
+		final HttpRequest request = HttpRequest.post(TEMPLATE + "/a/123/b/d");
+		main.serve(request).whenComplete(assertResult("", 405));
+		eventloop.run();
 		request.recycleBufs();
->>>>>>> 222b78e9
 		assertEquals(getPoolItemsString(), getCreatedItems(), getPoolItems());
 	}
 
 	@Test
 	public void test405WithFallback() {
-<<<<<<< HEAD
-		AsyncServlet servlet = request -> SettableStage.immediateStage(
-				HttpResponse.ofCode(200).withBody(ByteBufStrings.wrapUtf8("Should not execute")));
-		AsyncServlet fallback = request -> SettableStage.immediateStage(
-				HttpResponse.ofCode(200).withBody(ByteBufStrings.wrapUtf8("Fallback executed")));
-=======
-		AsyncServlet servlet = new AsyncServlet() {
-			@Override
-			public void serve(HttpRequest request, ResultCallback<HttpResponse> callback) {
-				callback.setResult(HttpResponse.ofCode(200).withBody(ByteBufStrings.wrapUtf8("Should not execute")));
-				request.recycleBufs();
-			}
-		};
-		AsyncServlet fallback = new AsyncServlet() {
-			@Override
-			public void serve(HttpRequest request, ResultCallback<HttpResponse> callback) {
-				callback.setResult(HttpResponse.ofCode(200).withBody(ByteBufStrings.wrapUtf8("Fallback executed")));
-				request.recycleBufs();
-			}
-		};
->>>>>>> 222b78e9
+		AsyncServlet servlet = request -> {
+			request.recycleBufs();
+			return SettableStage.immediateStage(
+					HttpResponse.ofCode(200).withBody(ByteBufStrings.wrapUtf8("Should not execute")));
+		};
+		AsyncServlet fallback = request -> {
+			request.recycleBufs();
+			return SettableStage.immediateStage(
+					HttpResponse.ofCode(200).withBody(ByteBufStrings.wrapUtf8("Fallback executed")));
+		};
 		MiddlewareServlet main = MiddlewareServlet.create()
 				.with(GET, "/a/:id/b/d", servlet)
 				.withFallback("/a/:id/b/d", fallback);
