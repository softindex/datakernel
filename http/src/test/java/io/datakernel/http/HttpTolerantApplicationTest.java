--- conflicted
+++ resolved
@@ -54,13 +54,8 @@
 				primaryEventloop.post(new Runnable() {
 					@Override
 					public void run() {
-<<<<<<< HEAD
 						HttpResponse content = HttpResponse.ok200().withBody(encodeAscii(request.getUrl().getPathAndQuery()));
-						callback.onResult(content);
-=======
-						HttpResponse content = HttpResponse.create().body(encodeAscii(request.getUrl().getPathAndQuery()));
 						callback.sendResult(content);
->>>>>>> b3901016
 					}
 				});
 			}
