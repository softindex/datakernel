--- conflicted
+++ resolved
@@ -30,13 +30,8 @@
 			@Override
 			public void serveAsync(HttpRequest request, Callback callback) {
 				String s = HELLO_WORLD + decodeAscii(request.getBody());
-<<<<<<< HEAD
 				HttpResponse content = HttpResponse.ok200().withBody(encodeAscii(s));
-				callback.onResult(content);
-=======
-				HttpResponse content = HttpResponse.create().body(encodeAscii(s));
 				callback.sendResult(content);
->>>>>>> b3901016
 			}
 		};
 
