--- conflicted
+++ resolved
@@ -39,11 +39,7 @@
 		surroundings.addAll(getTestClass().getAnnotatedMethods(After.class));
 
 		staticDependencies = surroundings.stream()
-<<<<<<< HEAD
-				.flatMap(m -> Arrays.stream(ReflectionUtils.toDependencies(clazz, null, m.getMethod().getParameters())))
-=======
 				.flatMap(m -> Arrays.stream(ReflectionUtils.toDependencies(cls, m.getMethod().getParameters())))
->>>>>>> 1ecffda2
 				.collect(toSet());
 	}
 
@@ -68,7 +64,7 @@
 			currentModule = Modules.combine(modules);
 
 			currentDependencies =
-					Arrays.stream(ReflectionUtils.toDependencies(cls, null, method.getMethod().getParameters()))
+					Arrays.stream(ReflectionUtils.toDependencies(cls, method.getMethod().getParameters()))
 							.collect(toSet());
 
 		} catch (ExceptionInInitializerError e) {
@@ -155,7 +151,7 @@
 	}
 
 	protected Object[] getArgs(FrameworkMethod method) {
-		return Arrays.stream(ReflectionUtils.toDependencies(getTestClass().getJavaClass(), null, method.getMethod().getParameters()))
+		return Arrays.stream(ReflectionUtils.toDependencies(getTestClass().getJavaClass(), method.getMethod().getParameters()))
 				.map(dependency -> dependency.isRequired() ?
 						currentInjector.getInstance(dependency.getKey()) :
 						currentInjector.getInstanceOrNull(dependency.getKey()))
