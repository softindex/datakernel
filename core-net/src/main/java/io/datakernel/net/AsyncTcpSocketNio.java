/*
 * Copyright (C) 2015-2018 SoftIndex LLC.
 *
 * Licensed under the Apache License, Version 2.0 (the "License");
 * you may not use this file except in compliance with the License.
 * You may obtain a copy of the License at
 *
 * http://www.apache.org/licenses/LICENSE-2.0
 *
 * Unless required by applicable law or agreed to in writing, software
 * distributed under the License is distributed on an "AS IS" BASIS,
 * WITHOUT WARRANTIES OR CONDITIONS OF ANY KIND, either express or implied.
 * See the License for the specific language governing permissions and
 * limitations under the License.
 */

package io.datakernel.net;

import io.datakernel.bytebuf.ByteBuf;
import io.datakernel.bytebuf.ByteBufPool;
import io.datakernel.common.ApplicationSettings;
import io.datakernel.common.exception.AsyncTimeoutException;
import io.datakernel.common.inspector.AbstractInspector;
import io.datakernel.common.inspector.BaseInspector;
import io.datakernel.eventloop.Eventloop;
import io.datakernel.eventloop.NioChannelEventHandler;
import io.datakernel.eventloop.ScheduledRunnable;
import io.datakernel.eventloop.jmx.EventStats;
import io.datakernel.eventloop.jmx.ValueStats;
import io.datakernel.eventloop.net.SocketSettings;
import io.datakernel.jmx.api.JmxAttribute;
import io.datakernel.promise.Promise;
import io.datakernel.promise.SettablePromise;
import org.jetbrains.annotations.NotNull;
import org.jetbrains.annotations.Nullable;

import java.io.IOException;
import java.net.InetSocketAddress;
import java.nio.ByteBuffer;
import java.nio.channels.ClosedChannelException;
import java.nio.channels.SelectionKey;
import java.nio.channels.SocketChannel;
import java.time.Duration;
import java.util.concurrent.atomic.AtomicInteger;

import static io.datakernel.common.MemSize.kilobytes;
import static io.datakernel.common.Preconditions.checkState;
import static io.datakernel.common.Utils.nullify;
import static io.datakernel.eventloop.Eventloop.getCurrentEventloop;
import static io.datakernel.eventloop.RunnableWithContext.wrapContext;

@SuppressWarnings("WeakerAccess")
public final class AsyncTcpSocketNio implements AsyncTcpSocket, NioChannelEventHandler {
	public static final int DEFAULT_READ_BUFFER_SIZE = ApplicationSettings.getMemSize(AsyncTcpSocketNio.class, "readBufferSize", kilobytes(16)).toInt();

	public static final AsyncTimeoutException TIMEOUT_EXCEPTION = new AsyncTimeoutException(AsyncTcpSocketNio.class, "timed out");
	public static final int NO_TIMEOUT = 0;

	private static final AtomicInteger CONNECTION_COUNT = new AtomicInteger(0);

	private final Eventloop eventloop;
	@Nullable
	private SocketChannel channel;
	@Nullable
	private ByteBuf readBuf;
	private boolean readEndOfStream;
	@Nullable
	private ByteBuf writeBuf;
	private boolean writeEndOfStream;

	@Nullable
	private SettablePromise<ByteBuf> read;
	@Nullable
	private SettablePromise<Void> write;

	private SelectionKey key;
	private byte ops;

	private int readTimeout = NO_TIMEOUT;
	private int writeTimeout = NO_TIMEOUT;
	private int readBufferSize = DEFAULT_READ_BUFFER_SIZE;

	@Nullable
	private ScheduledRunnable scheduledReadTimeout;
	@Nullable
	private ScheduledRunnable scheduledWriteTimeout;

	@Nullable
	private Inspector inspector;

	public interface Inspector extends BaseInspector<Inspector> {
		void onReadTimeout();

		void onRead(ByteBuf buf);

		void onReadEndOfStream();

		void onReadError(IOException e);

		void onWriteTimeout();

		void onWrite(ByteBuf buf, int bytes);

		void onWriteError(IOException e);
	}

	public static class JmxInspector extends AbstractInspector<Inspector> implements Inspector {
		public static final Duration SMOOTHING_WINDOW = Duration.ofMinutes(1);

		private final ValueStats reads = ValueStats.create(SMOOTHING_WINDOW).withUnit("bytes").withRate();
		private final EventStats readEndOfStreams = EventStats.create(SMOOTHING_WINDOW);
		private final EventStats readErrors = EventStats.create(SMOOTHING_WINDOW);
		private final EventStats readTimeouts = EventStats.create(SMOOTHING_WINDOW);
		private final ValueStats writes = ValueStats.create(SMOOTHING_WINDOW).withUnit("bytes").withRate();
		private final EventStats writeErrors = EventStats.create(SMOOTHING_WINDOW);
		private final EventStats writeTimeouts = EventStats.create(SMOOTHING_WINDOW);
		private final EventStats writeOverloaded = EventStats.create(SMOOTHING_WINDOW);

		@Override
		public void onReadTimeout() {
			readTimeouts.recordEvent();
		}

		@Override
		public void onRead(ByteBuf buf) {
			reads.recordValue(buf.readRemaining());
		}

		@Override
		public void onReadEndOfStream() {
			readEndOfStreams.recordEvent();
		}

		@Override
		public void onReadError(IOException e) {
			readErrors.recordEvent();
		}

		@Override
		public void onWriteTimeout() {
			writeTimeouts.recordEvent();
		}

		@Override
		public void onWrite(ByteBuf buf, int bytes) {
			writes.recordValue(bytes);
			if (buf.readRemaining() != bytes)
				writeOverloaded.recordEvent();
		}

		@Override
		public void onWriteError(IOException e) {
			writeErrors.recordEvent();
		}

		@JmxAttribute
		public EventStats getReadTimeouts() {
			return readTimeouts;
		}

		@JmxAttribute
		public ValueStats getReads() {
			return reads;
		}

		@JmxAttribute
		public EventStats getReadEndOfStreams() {
			return readEndOfStreams;
		}

		@JmxAttribute
		public EventStats getReadErrors() {
			return readErrors;
		}

		@JmxAttribute
		public EventStats getWriteTimeouts() {
			return writeTimeouts;
		}

		@JmxAttribute
		public ValueStats getWrites() {
			return writes;
		}

		@JmxAttribute
		public EventStats getWriteErrors() {
			return writeErrors;
		}

		@JmxAttribute
		public EventStats getWriteOverloaded() {
			return writeOverloaded;
		}
	}

	public static AsyncTcpSocketNio wrapChannel(Eventloop eventloop, SocketChannel socketChannel, @Nullable SocketSettings socketSettings) {
		AsyncTcpSocketNio asyncTcpSocket = new AsyncTcpSocketNio(eventloop, socketChannel);
		if (socketSettings == null) return asyncTcpSocket;
		try {
			socketSettings.applySettings(socketChannel);
		} catch (IOException ignored) {
		}
		if (socketSettings.hasImplReadTimeout()) {
			asyncTcpSocket.readTimeout = (int) socketSettings.getImplReadTimeoutMillis();
		}
		if (socketSettings.hasImplWriteTimeout()) {
			asyncTcpSocket.writeTimeout = (int) socketSettings.getImplWriteTimeoutMillis();
		}
		if (socketSettings.hasReadBufferSize()) {
			asyncTcpSocket.readBufferSize = socketSettings.getImplReadBufferSizeBytes();
		}
		return asyncTcpSocket;
	}

	public static Promise<AsyncTcpSocketNio> connect(InetSocketAddress address) {
		return connect(address, null, null);
	}

	public static Promise<AsyncTcpSocketNio> connect(InetSocketAddress address, @Nullable Duration duration, @Nullable SocketSettings socketSettings) {
		return connect(address, duration == null ? 0 : duration.toMillis(), socketSettings);
	}

	public static Promise<AsyncTcpSocketNio> connect(InetSocketAddress address, long timeout, @Nullable SocketSettings socketSettings) {
		Eventloop eventloop = getCurrentEventloop();
		return Promise.<SocketChannel>ofCallback(cb -> eventloop.connect(address, timeout, cb))
				.map(channel -> wrapChannel(eventloop, channel, socketSettings));
	}

	public AsyncTcpSocketNio withInspector(Inspector inspector) {
		this.inspector = inspector;
		return this;
	}

	private AsyncTcpSocketNio(Eventloop eventloop, @NotNull SocketChannel socketChannel) {
		this.eventloop = eventloop;
		this.channel = socketChannel;
	}
	// endregion

	public static int getConnectionCount() {
		return CONNECTION_COUNT.get();
	}

	// timeouts management
	private void scheduleReadTimeout() {
		assert scheduledReadTimeout == null && readTimeout != NO_TIMEOUT;
		scheduledReadTimeout = eventloop.delayBackground(readTimeout, wrapContext(this, () -> {
			if (inspector != null) inspector.onReadTimeout();
			scheduledReadTimeout = null;
			closeEx(TIMEOUT_EXCEPTION);
		}));
	}

	private void scheduleWriteTimeout() {
		assert scheduledWriteTimeout == null && writeTimeout != NO_TIMEOUT;
		scheduledWriteTimeout = eventloop.delayBackground(writeTimeout, wrapContext(this, () -> {
			if (inspector != null) inspector.onWriteTimeout();
			scheduledWriteTimeout = null;
			closeEx(TIMEOUT_EXCEPTION);
		}));
	}

	private void updateInterests() {
		assert !isClosed() && ops >= 0;
		byte newOps = (byte) (((readBuf == null && !readEndOfStream) ? SelectionKey.OP_READ : 0) | (writeBuf == null || writeEndOfStream ? 0 : SelectionKey.OP_WRITE));
		if (key == null) {
			ops = newOps;
			try {
				key = channel.register(eventloop.ensureSelector(), ops, this);
				CONNECTION_COUNT.incrementAndGet();
			} catch (ClosedChannelException e) {
				closeEx(e);
			}
		} else {
			if (ops != newOps) {
				ops = newOps;
				key.interestOps(ops);
			}
		}
	}

	@NotNull
	@Override
	public Promise<ByteBuf> read() {
<<<<<<< HEAD
		if (isClosed()) return Promise.ofException(CLOSE_EXCEPTION);
=======
		assert eventloop.inEventloopThread();
		if (channel == null) return Promise.ofException(CLOSE_EXCEPTION);
>>>>>>> 8b13889e
		read = null;
		if (readBuf != null || readEndOfStream) {
			ByteBuf readBuf = this.readBuf;
			this.readBuf = null;
			return Promise.of(readBuf);
		}
		SettablePromise<ByteBuf> read = new SettablePromise<>();
		this.read = read;
		if (scheduledReadTimeout == null && readTimeout != NO_TIMEOUT) {
			scheduleReadTimeout();
		}
		if (ops >= 0) {
			updateInterests();
		}
		return read;
	}

	@Override
	public void onReadReady() {
		ops = (byte) (ops | 0x80);
		try {
			doRead();
		} catch (IOException e) {
			closeEx(e);
			return;
		}
		if (read != null && (readBuf != null || readEndOfStream)) {
			SettablePromise<@Nullable ByteBuf> read = this.read;
			ByteBuf readBuf = this.readBuf;
			this.read = null;
			this.readBuf = null;
			read.set(readBuf);
		}
		if (isClosed()) return;
		ops = (byte) (ops & 0x7f);
		updateInterests();
	}

	private void doRead() throws IOException {
		assert channel != null;
		ByteBuf buf = ByteBufPool.allocate(readBufferSize);
		ByteBuffer buffer = buf.toWriteByteBuffer();

		int numRead;
		try {
			numRead = channel.read(buffer);
			buf.ofWriteByteBuffer(buffer);
		} catch (IOException e) {
			buf.recycle();
			if (inspector != null) inspector.onReadError(e);
			throw e;
		}

		if (numRead == 0) {
			if (inspector != null) inspector.onRead(buf);
			buf.recycle();
			return;
		}

		scheduledReadTimeout = nullify(scheduledReadTimeout, ScheduledRunnable::cancel);

		if (numRead == -1) {
			buf.recycle();
			if (inspector != null) inspector.onReadEndOfStream();
			readEndOfStream = true;
			if (writeEndOfStream && writeBuf == null) {
				doClose();
			}
			return;
		}

		if (inspector != null) inspector.onRead(buf);

		if (readBuf == null) {
			readBuf = buf;
		} else {
			readBuf = ByteBufPool.ensureWriteRemaining(readBuf, buf.readRemaining());
			readBuf.put(buf.array(), buf.head(), buf.readRemaining());
			buf.recycle();
		}
	}

	// write cycle
	@NotNull
	@Override
	public Promise<Void> write(@Nullable ByteBuf buf) {
		assert eventloop.inEventloopThread();
		checkState(!writeEndOfStream, "End of stream has already been sent");
		if (isClosed()) {
			if (buf != null) buf.recycle();
			return Promise.ofException(CLOSE_EXCEPTION);
		}
		writeEndOfStream |= buf == null;

		if (writeBuf == null) {
			if (buf != null && !buf.canRead()) {
				return Promise.complete();
			}
			writeBuf = buf;
		} else {
			if (buf != null) {
				writeBuf = ByteBufPool.ensureWriteRemaining(this.writeBuf, buf.readRemaining());
				writeBuf.put(buf.array(), buf.head(), buf.readRemaining());
				buf.recycle();
			}
		}

		if (write != null) return write;

		try {
			doWrite();
		} catch (IOException e) {
			closeEx(e);
			return Promise.ofException(e);
		}

		if (this.writeBuf == null) {
			return Promise.complete();
		}
		SettablePromise<Void> write = new SettablePromise<>();
		this.write = write;
		if (scheduledWriteTimeout == null && writeTimeout != NO_TIMEOUT) {
			scheduleWriteTimeout();
		}
		if (ops >= 0) {
			updateInterests();
		}
		return write;
	}

	@Override
	public void onWriteReady() {
		assert write != null;
		ops = (byte) (ops | 0x80);
		try {
			doWrite();
		} catch (IOException e) {
			closeEx(e);
			return;
		}
		if (writeBuf == null) {
			SettablePromise<@Nullable Void> write = this.write;
			this.write = null;
			write.set(null);
		}
		if (isClosed()) return;
		ops = (byte) (ops & 0x7f);
		updateInterests();
	}

	private void doWrite() throws IOException {
		assert channel != null;
		if (writeBuf != null) {
			ByteBuf buf = this.writeBuf;
			ByteBuffer buffer = buf.toReadByteBuffer();

			try {
				channel.write(buffer);
			} catch (IOException e) {
				if (inspector != null) inspector.onWriteError(e);
				throw e;
			}

			if (inspector != null) inspector.onWrite(buf, buffer.position() - buf.head());

			buf.ofReadByteBuffer(buffer);

			if (buf.canRead()) {
				return;
			} else {
				buf.recycle();
				writeBuf = null;
			}
		}

		scheduledWriteTimeout = nullify(scheduledWriteTimeout, ScheduledRunnable::cancel);

		if (writeEndOfStream) {
			if (readEndOfStream) {
				doClose();
			} else {
				channel.shutdownOutput();
			}
		}
	}

	@Override
	public void closeEx(@NotNull Throwable e) {
		assert eventloop.inEventloopThread();
		if (isClosed()) return;
		doClose();
		readBuf = nullify(readBuf, ByteBuf::recycle);
		writeBuf = nullify(writeBuf, ByteBuf::recycle);
		scheduledReadTimeout = nullify(scheduledReadTimeout, ScheduledRunnable::cancel);
		scheduledWriteTimeout = nullify(scheduledWriteTimeout, ScheduledRunnable::cancel);
		read = nullify(read, SettablePromise::setException, e);
		write = nullify(write, SettablePromise::setException, e);
	}

	private void doClose() {
		eventloop.closeChannel(channel, key);
		channel = null;
		CONNECTION_COUNT.decrementAndGet();
	}

	@Override
	public boolean isClosed() {
		return channel == null;
	}

	@Nullable
	public SocketChannel getSocketChannel() {
		return channel;
	}

	@Override
	public String toString() {
		return "AsyncTcpSocketImpl{" +
				"channel=" + (channel != null ? channel : "") +
				", readBuf=" + readBuf +
				", writeBuf=" + writeBuf +
				", readEndOfStream=" + readEndOfStream +
				", writeEndOfStream=" + writeEndOfStream +
				", read=" + read +
				", write=" + write +
				", ops=" + ops +
				"}";
	}
}<|MERGE_RESOLUTION|>--- conflicted
+++ resolved
@@ -283,12 +283,8 @@
 	@NotNull
 	@Override
 	public Promise<ByteBuf> read() {
-<<<<<<< HEAD
+		assert eventloop.inEventloopThread();
 		if (isClosed()) return Promise.ofException(CLOSE_EXCEPTION);
-=======
-		assert eventloop.inEventloopThread();
-		if (channel == null) return Promise.ofException(CLOSE_EXCEPTION);
->>>>>>> 8b13889e
 		read = null;
 		if (readBuf != null || readEndOfStream) {
 			ByteBuf readBuf = this.readBuf;
