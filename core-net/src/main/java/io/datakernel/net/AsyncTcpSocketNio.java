--- conflicted
+++ resolved
@@ -286,13 +286,8 @@
 	@NotNull
 	@Override
 	public Promise<ByteBuf> read() {
-<<<<<<< HEAD
 		if (CHECK) checkState(eventloop.inEventloopThread());
-		if (channel == null) return Promise.ofException(CLOSE_EXCEPTION);
-=======
-		assert eventloop.inEventloopThread();
 		if (isClosed()) return Promise.ofException(CLOSE_EXCEPTION);
->>>>>>> 86d4330e
 		read = null;
 		if (readBuf != null || readEndOfStream) {
 			ByteBuf readBuf = this.readBuf;
@@ -379,17 +374,11 @@
 	@NotNull
 	@Override
 	public Promise<Void> write(@Nullable ByteBuf buf) {
-<<<<<<< HEAD
 		if (CHECK) {
 			checkState(eventloop.inEventloopThread());
 			checkState(!writeEndOfStream, "End of stream has already been sent");
 		}
-		if (channel == null) {
-=======
-		assert eventloop.inEventloopThread();
-		checkState(!writeEndOfStream, "End of stream has already been sent");
 		if (isClosed()) {
->>>>>>> 86d4330e
 			if (buf != null) buf.recycle();
 			return Promise.ofException(CLOSE_EXCEPTION);
 		}
@@ -488,15 +477,9 @@
 	}
 
 	@Override
-<<<<<<< HEAD
-	public void close(@NotNull Throwable e) {
+	public void closeEx(@NotNull Throwable e) {
 		if (CHECK) checkState(eventloop.inEventloopThread());
-		if (channel == null) return;
-=======
-	public void closeEx(@NotNull Throwable e) {
-		assert eventloop.inEventloopThread();
 		if (isClosed()) return;
->>>>>>> 86d4330e
 		doClose();
 		readBuf = nullify(readBuf, ByteBuf::recycle);
 		writeBuf = nullify(writeBuf, ByteBuf::recycle);
