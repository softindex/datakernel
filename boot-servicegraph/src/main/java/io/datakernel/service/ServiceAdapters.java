/*
 * Copyright (C) 2015 SoftIndex LLC.
 *
 * Licensed under the Apache License, Version 2.0 (the "License");
 * you may not use this file except in compliance with the License.
 * You may obtain a copy of the License at
 *
 * http://www.apache.org/licenses/LICENSE-2.0
 *
 * Unless required by applicable law or agreed to in writing, software
 * distributed under the License is distributed on an "AS IS" BASIS,
 * WITHOUT WARRANTIES OR CONDITIONS OF ANY KIND, either express or implied.
 * See the License for the specific language governing permissions and
 * limitations under the License.
 */

package io.datakernel.service;

import io.datakernel.async.callback.Callback;
import io.datakernel.async.service.EventloopService;
import io.datakernel.eventloop.Eventloop;
import io.datakernel.eventloop.net.BlockingSocketServer;
import io.datakernel.net.EventloopServer;
import org.slf4j.Logger;

import javax.sql.DataSource;
import java.io.Closeable;
import java.io.IOException;
import java.sql.Connection;
import java.util.*;
import java.util.concurrent.*;

import static io.datakernel.eventloop.RunnableWithContext.wrapContext;
import static org.slf4j.LoggerFactory.getLogger;

@SuppressWarnings("WeakerAccess")
public final class ServiceAdapters {
	private static final Logger logger = getLogger(ServiceAdapters.class);

	public static abstract class SimpleServiceAdapter<S> implements ServiceAdapter<S> {
		private final boolean startConcurrently;
		private final boolean stopConcurrently;

		protected SimpleServiceAdapter(boolean startConcurrently, boolean stopConcurrently) {
			this.startConcurrently = startConcurrently;
			this.stopConcurrently = stopConcurrently;
		}

		protected SimpleServiceAdapter() {
			this(true, true);
		}

		protected abstract void start(S instance) throws Exception;

		protected abstract void stop(S instance) throws Exception;

		@Override
		public final CompletableFuture<?> start(S instance, Executor executor) {
			CompletableFuture<?> future = new CompletableFuture<>();
			(startConcurrently ? executor : (Executor) Runnable::run).execute(wrapContext(instance, () -> {
				try {
					start(instance);
					future.complete(null);
				} catch (Exception e) {
					future.completeExceptionally(e);
				}
			}));
			return future;
		}

		@Override
		public final CompletableFuture<?> stop(S instance, Executor executor) {
			CompletableFuture<?> future = new CompletableFuture<>();
			(stopConcurrently ? executor : (Executor) Runnable::run).execute(wrapContext(instance, () -> {
				try {
					stop(instance);
					future.complete(null);
				} catch (Exception e) {
					future.completeExceptionally(e);
				}
			}));
			return future;
		}
	}

	public static ServiceAdapter<Service> forService() {
		return new ServiceAdapter<Service>() {
			@Override
			public CompletableFuture<?> start(Service instance, Executor executor) {
				return instance.start();
			}

			@Override
			public CompletableFuture<?> stop(Service instance, Executor executor) {
				return instance.stop();
			}
		};
	}

	/**
	 * Returns factory which transforms blocking Service to asynchronous non-blocking CompletableFuture. It runs blocking operations from other thread from
	 * executor.
	 */
	public static ServiceAdapter<BlockingService> forBlockingService() {
		return new SimpleServiceAdapter<BlockingService>() {
			@Override
			protected void start(BlockingService instance) throws Exception {
				instance.start();
			}

			@Override
			protected void stop(BlockingService instance) throws Exception {
				instance.stop();
			}
		};
	}

	/**
	 * Returns factory which transforms Timer to CompletableFuture. On starting it doing nothing, on stop it cancel timer.
	 */
	public static ServiceAdapter<Timer> forTimer() {
		return new SimpleServiceAdapter<Timer>(false, false) {
			@Override
			protected void start(Timer instance) {
			}

			@Override
			protected void stop(Timer instance) {
				instance.cancel();
			}
		};
	}

	/**
	 * Returns factory which transforms ExecutorService to CompletableFuture. On starting it doing nothing, on stopping it shuts down ExecutorService.
	 */
	public static ServiceAdapter<ExecutorService> forExecutorService() {
		return new SimpleServiceAdapter<ExecutorService>(false, true) {
			@Override
			protected void start(ExecutorService instance) {
			}

			@Override
			protected void stop(ExecutorService instance) throws Exception {
				List<Runnable> runnables = instance.shutdownNow();
				if (!runnables.isEmpty()) {
					logger.warn("Cancelled tasks: " + runnables);
				}
				if (!instance.isTerminated()) {
					logger.warn("Awaiting termination of " + instance + " ...");
					instance.awaitTermination(Long.MAX_VALUE, TimeUnit.MILLISECONDS);
				}
			}
		};
	}

	/**
	 * Returns factory which transforms Closeable object to CompletableFuture. On starting it doing nothing, on stopping it close Closeable.
	 */
	public static ServiceAdapter<Closeable> forCloseable() {
		return new SimpleServiceAdapter<Closeable>(false, true) {
			@Override
			protected void start(Closeable instance) {
			}

			@Override
			protected void stop(Closeable instance) throws Exception {
				instance.close();
			}
		};
	}

	/**
	 * Returns factory which transforms DataSource object to CompletableFuture. On starting it checks connecting , on stopping it close DataSource.
	 */
	public static ServiceAdapter<DataSource> forDataSource() {
		return new SimpleServiceAdapter<DataSource>(true, false) {
			@Override
			protected void start(DataSource instance) throws Exception {
				Connection connection = instance.getConnection();
				connection.close();
			}

			@Override
			protected void stop(DataSource instance) {
			}
		};
	}

	public static ServiceAdapter<EventloopService> forEventloopService() {
		return new ServiceAdapter<EventloopService>() {
			@Override
			public CompletableFuture<?> start(EventloopService instance, Executor executor) {
				CompletableFuture<?> future = new CompletableFuture<>();
				instance.getEventloop().execute(wrapContext(instance, () -> instance.start().whenComplete(completeFuture(future))));
				return future;
			}

			@Override
			public CompletableFuture<?> stop(EventloopService instance, Executor executor) {
				CompletableFuture<?> future = new CompletableFuture<>();
				instance.getEventloop().execute(wrapContext(instance, () -> instance.stop().whenComplete(completeFuture(future))));
				return future;
			}
		};
	}

	public static ServiceAdapter<EventloopServer> forEventloopServer() {
		return new ServiceAdapter<EventloopServer>() {
			@Override
			public CompletableFuture<?> start(EventloopServer instance, Executor executor) {
				CompletableFuture<?> future = new CompletableFuture<>();
				instance.getEventloop().execute(wrapContext(instance, () -> {
					try {
						instance.listen();
						future.complete(null);
					} catch (IOException e) {
						future.completeExceptionally(e);
					}
				}));
				return future;
			}

			@Override
			public CompletableFuture<?> stop(EventloopServer instance, Executor executor) {
				CompletableFuture<?> future = new CompletableFuture<>();
				instance.getEventloop().execute(wrapContext(instance, () -> instance.close().whenComplete(completeFuture(future))));
				return future;
			}
		};
	}

	public static ServiceAdapter<Eventloop> forEventloop(ThreadFactory threadFactory) {
		return new ServiceAdapter<Eventloop>() {
			@Override
			public CompletableFuture<?> start(Eventloop eventloop, Executor executor) {
				CompletableFuture<?> future = new CompletableFuture<>();
				threadFactory.newThread(() -> {
					eventloop.keepAlive(true);
					future.complete(null);
					eventloop.run();
				}).start();
				return future;
			}

			@Override
			public CompletableFuture<?> stop(Eventloop eventloop, Executor executor) {
				Thread eventloopThread = eventloop.getEventloopThread();
				if (eventloopThread == null) {
					// already stopped
					return CompletableFuture.completedFuture(null);
				}
				CompletableFuture<?> future = new CompletableFuture<>();
				eventloop.execute(() -> {
					eventloop.keepAlive(false);
					logStopping(eventloop);
					Eventloop.logger.info("Waiting for " + eventloop);
				});
				executor.execute(wrapContext(eventloop, () -> {
					try {
						eventloopThread.join();
						future.complete(null);
					} catch (InterruptedException e) {
						future.completeExceptionally(e);
					}
				}));
				return future;
			}

			private void logStopping(Eventloop eventloop) {
				eventloop.delayBackground(1000L, () -> {
					if (eventloop.getEventloopThread() != null) {
						Eventloop.logger.info("...Waiting for " + eventloop);
						logStopping(eventloop);
					}
				});
			}
		};
	}

	public static ServiceAdapter<Eventloop> forEventloop() {
		return forEventloop(r -> {
			Thread thread = Executors.defaultThreadFactory().newThread(r);
			thread.setName("eventloop: " + thread.getName());
			return thread;
		});
	}

	public static ServiceAdapter<BlockingSocketServer> forBlockingSocketServer() {
		return new io.datakernel.service.ServiceAdapters.SimpleServiceAdapter<BlockingSocketServer>() {
			@Override
			protected void start(BlockingSocketServer instance) throws Exception {
				instance.start();
			}

			@Override
			protected void stop(BlockingSocketServer instance) throws Exception {
				instance.stop();
			}
		};
	}

<<<<<<< HEAD
=======
	/**
	 * Returns factory which transforms Timer to CompletableFuture. On starting it doing nothing, on stop it cancel timer.
	 */
	public static ServiceAdapter<Timer> forTimer() {
		return new SimpleServiceAdapter<Timer>(false, false) {
			@Override
			protected void start(Timer instance) {
			}

			@Override
			protected void stop(Timer instance) {
				instance.cancel();
			}
		};
	}

	/**
	 * Returns factory which transforms ExecutorService to CompletableFuture. On starting it doing nothing, on stopping it shuts down ExecutorService.
	 */
	public static ServiceAdapter<ExecutorService> forExecutorService() {
		return new SimpleServiceAdapter<ExecutorService>(false, true) {
			@Override
			protected void start(ExecutorService instance) {
			}

			@Override
			protected void stop(ExecutorService instance) throws Exception {
				instance.shutdown();
				if (!instance.isTerminated()) {
					logger.warn("Awaiting termination of {} ...", instance);
					instance.awaitTermination(Long.MAX_VALUE, TimeUnit.MILLISECONDS);
					logger.info("Instance {} has been terminated", instance);
				}
			}
		};
	}

	/**
	 * Returns factory which transforms Closeable object to CompletableFuture. On starting it doing nothing, on stopping it close Closeable.
	 */
	public static ServiceAdapter<Closeable> forCloseable() {
		return new SimpleServiceAdapter<Closeable>(false, true) {
			@Override
			protected void start(Closeable instance) {
			}

			@Override
			protected void stop(Closeable instance) throws Exception {
				instance.close();
			}
		};
	}

	/**
	 * Returns factory which transforms DataSource object to CompletableFuture. On starting it checks connecting , on stopping it close DataSource.
	 */
	public static ServiceAdapter<DataSource> forDataSource() {
		return new SimpleServiceAdapter<DataSource>(true, false) {
			@Override
			protected void start(DataSource instance) throws Exception {
				Connection connection = instance.getConnection();
				connection.close();
			}

			@Override
			protected void stop(DataSource instance) {
			}
		};
	}

>>>>>>> 202222ac
	public static <T> ServiceAdapter<T> immediateServiceAdapter() {
		return new SimpleServiceAdapter<T>(false, false) {
			@Override
			protected void start(T instance) {
			}

			@Override
			protected void stop(T instance) {
			}
		};
	}

	@SafeVarargs
	public static <T, S extends ServiceAdapter<? super T>> ServiceAdapter<T> combinedAdapter(S... startOrder) {
		return combinedAdapter(Arrays.asList(startOrder));
	}

	public static <T> ServiceAdapter<T> combinedAdapter(List<? extends ServiceAdapter<? super T>> startOrder) {
		List<? extends ServiceAdapter<? super T>> stopOrder = new ArrayList<>(startOrder);
		Collections.reverse(stopOrder);
		return combinedAdapter(startOrder, stopOrder);
	}

	@FunctionalInterface
	private interface Action<T> {
		CompletableFuture<?> doAction(ServiceAdapter<T> serviceAdapter, T instance, Executor executor);
	}

	public static <T> ServiceAdapter<T> combinedAdapter(List<? extends ServiceAdapter<? super T>> startOrder,
			List<? extends ServiceAdapter<? super T>> stopOrder) {
		return new ServiceAdapter<T>() {
			@SuppressWarnings("unchecked")
			private void doAction(T instance, Executor executor,
					Iterator<? extends ServiceAdapter<? super T>> iterator, CompletableFuture<?> future,
					Action<T> action) {
				if (iterator.hasNext()) {
					action.doAction((ServiceAdapter<T>) iterator.next(), instance, executor)
							.whenCompleteAsync(($, e) -> {
								if (e == null) {
									doAction(instance, executor, iterator, future, action);
								} else if (e instanceof InterruptedException) {
									future.completeExceptionally(e);
								} else if (e instanceof ExecutionException) {
									future.completeExceptionally(e.getCause());
								}
							}, Runnable::run);
				} else {
					future.complete(null);
				}
			}

			@Override
			public CompletableFuture<Void> start(T instance, Executor executor) {
				CompletableFuture<Void> future = new CompletableFuture<>();
				doAction(instance, executor, startOrder.iterator(), future,
						ServiceAdapter::start);
				return future;
			}

			@Override
			public CompletableFuture<Void> stop(T instance, Executor executor) {
				CompletableFuture<Void> future = new CompletableFuture<>();
				doAction(instance, executor, stopOrder.iterator(), future,
						ServiceAdapter::stop);
				return future;
			}
		};
	}

	private static <T> Callback<T> completeFuture(CompletableFuture<?> future) {
		return ($, e) -> {
			if (e == null) {
				future.complete(null);
			} else {
				future.completeExceptionally(e);
			}
		};
	}

}<|MERGE_RESOLUTION|>--- conflicted
+++ resolved
@@ -142,13 +142,11 @@
 
 			@Override
 			protected void stop(ExecutorService instance) throws Exception {
-				List<Runnable> runnables = instance.shutdownNow();
-				if (!runnables.isEmpty()) {
-					logger.warn("Cancelled tasks: " + runnables);
-				}
+				instance.shutdown();
 				if (!instance.isTerminated()) {
-					logger.warn("Awaiting termination of " + instance + " ...");
+					logger.warn("Awaiting termination of {} ...", instance);
 					instance.awaitTermination(Long.MAX_VALUE, TimeUnit.MILLISECONDS);
+					logger.info("Instance {} has been terminated", instance);
 				}
 			}
 		};
@@ -300,79 +298,6 @@
 		};
 	}
 
-<<<<<<< HEAD
-=======
-	/**
-	 * Returns factory which transforms Timer to CompletableFuture. On starting it doing nothing, on stop it cancel timer.
-	 */
-	public static ServiceAdapter<Timer> forTimer() {
-		return new SimpleServiceAdapter<Timer>(false, false) {
-			@Override
-			protected void start(Timer instance) {
-			}
-
-			@Override
-			protected void stop(Timer instance) {
-				instance.cancel();
-			}
-		};
-	}
-
-	/**
-	 * Returns factory which transforms ExecutorService to CompletableFuture. On starting it doing nothing, on stopping it shuts down ExecutorService.
-	 */
-	public static ServiceAdapter<ExecutorService> forExecutorService() {
-		return new SimpleServiceAdapter<ExecutorService>(false, true) {
-			@Override
-			protected void start(ExecutorService instance) {
-			}
-
-			@Override
-			protected void stop(ExecutorService instance) throws Exception {
-				instance.shutdown();
-				if (!instance.isTerminated()) {
-					logger.warn("Awaiting termination of {} ...", instance);
-					instance.awaitTermination(Long.MAX_VALUE, TimeUnit.MILLISECONDS);
-					logger.info("Instance {} has been terminated", instance);
-				}
-			}
-		};
-	}
-
-	/**
-	 * Returns factory which transforms Closeable object to CompletableFuture. On starting it doing nothing, on stopping it close Closeable.
-	 */
-	public static ServiceAdapter<Closeable> forCloseable() {
-		return new SimpleServiceAdapter<Closeable>(false, true) {
-			@Override
-			protected void start(Closeable instance) {
-			}
-
-			@Override
-			protected void stop(Closeable instance) throws Exception {
-				instance.close();
-			}
-		};
-	}
-
-	/**
-	 * Returns factory which transforms DataSource object to CompletableFuture. On starting it checks connecting , on stopping it close DataSource.
-	 */
-	public static ServiceAdapter<DataSource> forDataSource() {
-		return new SimpleServiceAdapter<DataSource>(true, false) {
-			@Override
-			protected void start(DataSource instance) throws Exception {
-				Connection connection = instance.getConnection();
-				connection.close();
-			}
-
-			@Override
-			protected void stop(DataSource instance) {
-			}
-		};
-	}
-
->>>>>>> 202222ac
 	public static <T> ServiceAdapter<T> immediateServiceAdapter() {
 		return new SimpleServiceAdapter<T>(false, false) {
 			@Override
