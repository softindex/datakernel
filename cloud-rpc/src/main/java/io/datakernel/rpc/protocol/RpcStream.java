--- conflicted
+++ resolved
@@ -64,18 +64,13 @@
 
 		void onReceiverError(@NotNull Throwable e);
 
-<<<<<<< HEAD
-=======
 		void onSenderError(@NotNull Throwable e);
 
 		void onSerializationError(RpcMessage message, @NotNull Throwable e);
 
->>>>>>> 93c7dabd
 		void onSenderReady(@NotNull StreamDataAcceptor<RpcMessage> acceptor);
 
 		void onSenderSuspended();
-
-		void onSenderError(@NotNull Throwable e);
 	}
 
 	private final boolean server;
@@ -92,14 +87,9 @@
 				.withInitialBufferSize(initialBufferSize)
 				.withMaxMessageSize(maxMessageSize)
 				.withAutoFlushInterval(autoFlushInterval)
-<<<<<<< HEAD
-				.withSkipSerializationErrors();
+				.withSerializationErrorHandler((message, e) -> listener.onSerializationError(message, e));
 		ChannelDeserializer<RpcMessage> deserializer = ChannelDeserializer.create(messageSerializer)
 				.withMaxMessageSize(maxMessageSize);
-=======
-				.withSerializationErrorHandler((message, e) -> listener.onSerializationError(message, e));
-		ChannelDeserializer<RpcMessage> deserializer = ChannelDeserializer.create(messageSerializer);
->>>>>>> 93c7dabd
 
 		if (compression) {
 			ChannelLZ4Decompressor decompressor = ChannelLZ4Decompressor.create();
