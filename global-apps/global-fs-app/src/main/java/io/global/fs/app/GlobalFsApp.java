package io.global.fs.app;

import io.datakernel.async.Promise;
import io.datakernel.config.Config;
import io.datakernel.config.ConfigModule;
import io.datakernel.di.annotation.Inject;
import io.datakernel.di.annotation.Named;
import io.datakernel.di.module.AbstractModule;
import io.datakernel.di.module.Module;
import io.datakernel.di.annotation.Provides;
import io.datakernel.eventloop.Eventloop;
import io.datakernel.http.AsyncHttpServer;
import io.datakernel.http.AsyncServlet;
import io.datakernel.http.IAsyncHttpClient;
import io.datakernel.http.StaticServlet;
import io.datakernel.jmx.JmxModule;
import io.datakernel.launcher.Launcher;
import io.datakernel.loader.StaticLoader;
import io.datakernel.service.ServiceGraphModule;
<<<<<<< HEAD
import io.datakernel.util.Tuple2;
import io.global.LocalNodeCommonModule;
import io.global.common.*;
=======
import io.global.common.PrivKey;
import io.global.common.PubKey;
import io.global.common.RawServerId;
import io.global.common.SignedData;
import io.global.common.api.AnnounceData;
import io.global.common.api.AnnouncementStorage;
import io.global.common.api.DiscoveryService;
import io.global.common.discovery.HttpDiscoveryService;
import io.global.common.discovery.LocalDiscoveryService;
import io.global.common.stub.InMemorySharedKeyStorage;
>>>>>>> c12d8db2
import io.global.fs.api.CheckpointPosStrategy;
import io.global.fs.api.GlobalFsNode;
import io.global.fs.http.GlobalFsDriverServlet;
import io.global.fs.local.GlobalFsDriver;
import io.global.launchers.GlobalNodesModule;
import org.slf4j.Logger;
import org.slf4j.LoggerFactory;

<<<<<<< HEAD
import java.nio.file.Paths;
import java.util.Collection;
=======
import java.math.BigInteger;
import java.net.InetSocketAddress;
>>>>>>> c12d8db2
import java.util.concurrent.ExecutorService;

import static io.datakernel.config.Config.ofClassPathProperties;
import static io.datakernel.config.Config.ofProperties;
<<<<<<< HEAD
import static io.datakernel.config.ConfigConverters.getExecutor;
import static io.datakernel.config.ConfigConverters.ofLong;
import static io.datakernel.http.HttpHeaders.CONTENT_TYPE;
import static io.datakernel.http.HttpMethod.GET;
import static io.datakernel.launchers.initializers.Initializers.ofHttpServer;
import static java.lang.Boolean.parseBoolean;
import static java.nio.charset.StandardCharsets.UTF_8;
import static java.util.Arrays.asList;
=======
import static io.datakernel.config.ConfigConverters.*;
import static io.datakernel.di.module.Modules.combine;
import static io.datakernel.di.module.Modules.override;
import static io.datakernel.http.HttpMethod.GET;
import static io.datakernel.launchers.initializers.Initializers.ofHttpServer;
import static io.global.ot.util.BinaryDataFormats.REGISTRY;
import static java.util.Collections.singleton;
>>>>>>> c12d8db2

public final class GlobalFsApp extends Launcher {
	private static final Logger logger = LoggerFactory.getLogger(GlobalFsApp.class);

	public static final String PROPERTIES_FILE = "globalfs-app.properties";
	public static final String DEFAULT_SERVER_ID = "Global FS";
	public static final String DEFAULT_FS_STORAGE = System.getProperty("java.io.tmpdir") + '/' + "global-fs";
	public static final String DEFAULT_STATIC_PATH = "/build";
	public static final String DEFAULT_LISTEN_ADDRESS = "8080";

	@Inject
	@Named("App")
	AsyncHttpServer server;

	@Provides
	ExecutorService executor(Config config) {
		return getExecutor(config);
	}

	@Provides
	@Named("App")
	AsyncServlet servlet(GlobalFsDriver driver, StaticLoader resourceLoader) {
		return GlobalFsDriverServlet.create(driver)
				.with(GET, "/*", StaticServlet.create(resourceLoader)
						.withMappingNotFoundTo("index.html"));
	}

	@Provides
	GlobalFsDriver globalFsDriver(GlobalFsNode node, Config config) {
		return GlobalFsDriver.create(node, CheckpointPosStrategy.of(config.get(ofLong(), "app.checkpointOffset", 16384L)));
	}

	@Provides
	StaticLoader staticLoader(Config config) {
		return StaticLoader.ofClassPath(config.get("app.http.staticPath"));
	}

	@Provides
	@Named("App")
	AsyncHttpServer asyncHttpServer(Eventloop eventloop, Config config, @Named("App") AsyncServlet servlet) {
		return AsyncHttpServer.create(eventloop, servlet)
				.initialize(ofHttpServer(config.getChild("app.http")));
	}

	@Override
	protected Module getModule() {
		return combine(
				ServiceGraphModule.defaultInstance(),
				JmxModule.create(),
				ConfigModule.create(() ->
						Config.create()
								.with("node.serverId", DEFAULT_SERVER_ID)
								.with("fs.storage", DEFAULT_FS_STORAGE)
								.override(Config.create()
										.with("app.http.staticPath", DEFAULT_STATIC_PATH)
										.with("app.http.listenAddresses", DEFAULT_LISTEN_ADDRESS))
								.override(ofClassPathProperties(PROPERTIES_FILE, true))
								.override(ofProperties(System.getProperties()).getChild("config")))
						.printEffectiveConfig(),
<<<<<<< HEAD
				new AbstractModule() {
					@Provides
					@Singleton
					ExecutorService provide(Config config) {
						return getExecutor(config);
					}

					@Provides
					@Singleton
					@Named("App")
					AsyncServlet provide(Eventloop eventloop, GlobalFsDriver driver, StaticLoader resourceLoader) {
						return MiddlewareServlet.create()
								.with("", new GlobalFsDriverServlet(driver))
								.with(GET, "/", MiddlewareServlet.create()
										.withFallback(StaticServlet.create(eventloop, resourceLoader, "index.html")))
								.with(GET, "/genKeyPair", request -> {
									KeyPair pair = KeyPair.generate();
									return Promise.of(HttpResponse.ok200()
											.withHeader(CONTENT_TYPE, CONTENT_TYPE_JSON)
											.withBody(JsonUtils.toJson(KEY_PAIR_CODEC, pair).getBytes(UTF_8)));
								})
								.with(GET, "/genSimKey", request -> {
									SimKey simKey = SimKey.generate();
									Hash hash = Hash.sha1(simKey.getBytes());
									return Promise.of(HttpResponse.ok200()
											.withBody(JsonUtils.toJson(SIM_KEY_AND_HASH_CODEC, new Tuple2<>(simKey, hash)).getBytes(UTF_8))
											.withHeader(CONTENT_TYPE, CONTENT_TYPE_JSON));
								});
					}

					@Provides
					@Singleton
					GlobalFsDriver provide(GlobalFsNode node, Config config) {
						return GlobalFsDriver.create(node, CheckpointPosStrategy.of(config.get(ofLong(), "app.checkpointOffset", 16384L)));
					}

					@Provides
					@Singleton
					StaticLoader provide(ExecutorService executor, Config config) {
						return StaticLoaders.ofPath(executor, Paths.get(config.get("app.http.staticPath")));
					}

					@Provides
					@Singleton
					@Named("App")
					AsyncHttpServer provide(Eventloop eventloop, Config config, @Named("App") AsyncServlet servlet) {
						return AsyncHttpServer.create(eventloop, servlet)
								.initialize(ofHttpServer(config.getChild("app.http")));
					}
				},
				override(new GlobalNodesModule())
						.with(new LocalNodeCommonModule(DEFAULT_SERVER_ID)));
=======
				override(
						new GlobalNodesModule(),
						new AbstractModule() {
							@Provides
							DiscoveryService discoveryService(Eventloop eventloop, Config config, IAsyncHttpClient client) {
								InetSocketAddress discoveryAddress = config.get(ofInetSocketAddress(), "discovery.address", null);
								if (discoveryAddress != null) {
									logger.info("Using remote discovery service at " + discoveryAddress);
									return HttpDiscoveryService.create(discoveryAddress, client);
								}
								logger.warn("No discovery.address config found, using discovery stub");
								PrivKey stubPK = PrivKey.of(BigInteger.ONE);
								AnnouncementStorage announcementStorage = new AnnouncementStorage() {
									@Override
									public Promise<Void> store(PubKey space, SignedData<AnnounceData> announceData) {
										throw new UnsupportedOperationException();
									}

									@Override
									public Promise<@Nullable SignedData<AnnounceData>> load(PubKey space) {
										AnnounceData announceData = AnnounceData.of(System.currentTimeMillis(), singleton(new RawServerId(DEFAULT_SERVER_ID)));
										return Promise.of(SignedData.sign(REGISTRY.get(AnnounceData.class), announceData, stubPK));
									}
								};
								InMemorySharedKeyStorage sharedKeyStorage = new InMemorySharedKeyStorage();
								return LocalDiscoveryService.create(eventloop, announcementStorage, sharedKeyStorage);
							}
						})
		);
>>>>>>> c12d8db2
	}

	@Override
	protected void run() throws Exception {
		awaitShutdown();
	}

	public static void main(String[] args) throws Exception {
		new GlobalFsApp().launch(args);
	}
}
<|MERGE_RESOLUTION|>--- conflicted
+++ resolved
@@ -1,79 +1,36 @@
 package io.global.fs.app;
 
-import io.datakernel.async.Promise;
 import io.datakernel.config.Config;
 import io.datakernel.config.ConfigModule;
 import io.datakernel.di.annotation.Inject;
 import io.datakernel.di.annotation.Named;
-import io.datakernel.di.module.AbstractModule;
+import io.datakernel.di.annotation.Provides;
 import io.datakernel.di.module.Module;
-import io.datakernel.di.annotation.Provides;
-import io.datakernel.eventloop.Eventloop;
 import io.datakernel.http.AsyncHttpServer;
 import io.datakernel.http.AsyncServlet;
-import io.datakernel.http.IAsyncHttpClient;
 import io.datakernel.http.StaticServlet;
 import io.datakernel.jmx.JmxModule;
 import io.datakernel.launcher.Launcher;
 import io.datakernel.loader.StaticLoader;
 import io.datakernel.service.ServiceGraphModule;
-<<<<<<< HEAD
-import io.datakernel.util.Tuple2;
 import io.global.LocalNodeCommonModule;
-import io.global.common.*;
-=======
-import io.global.common.PrivKey;
-import io.global.common.PubKey;
-import io.global.common.RawServerId;
-import io.global.common.SignedData;
-import io.global.common.api.AnnounceData;
-import io.global.common.api.AnnouncementStorage;
-import io.global.common.api.DiscoveryService;
-import io.global.common.discovery.HttpDiscoveryService;
-import io.global.common.discovery.LocalDiscoveryService;
-import io.global.common.stub.InMemorySharedKeyStorage;
->>>>>>> c12d8db2
 import io.global.fs.api.CheckpointPosStrategy;
 import io.global.fs.api.GlobalFsNode;
 import io.global.fs.http.GlobalFsDriverServlet;
 import io.global.fs.local.GlobalFsDriver;
 import io.global.launchers.GlobalNodesModule;
-import org.slf4j.Logger;
-import org.slf4j.LoggerFactory;
 
-<<<<<<< HEAD
-import java.nio.file.Paths;
-import java.util.Collection;
-=======
-import java.math.BigInteger;
-import java.net.InetSocketAddress;
->>>>>>> c12d8db2
 import java.util.concurrent.ExecutorService;
 
 import static io.datakernel.config.Config.ofClassPathProperties;
 import static io.datakernel.config.Config.ofProperties;
-<<<<<<< HEAD
 import static io.datakernel.config.ConfigConverters.getExecutor;
 import static io.datakernel.config.ConfigConverters.ofLong;
-import static io.datakernel.http.HttpHeaders.CONTENT_TYPE;
-import static io.datakernel.http.HttpMethod.GET;
-import static io.datakernel.launchers.initializers.Initializers.ofHttpServer;
-import static java.lang.Boolean.parseBoolean;
-import static java.nio.charset.StandardCharsets.UTF_8;
-import static java.util.Arrays.asList;
-=======
-import static io.datakernel.config.ConfigConverters.*;
 import static io.datakernel.di.module.Modules.combine;
 import static io.datakernel.di.module.Modules.override;
 import static io.datakernel.http.HttpMethod.GET;
-import static io.datakernel.launchers.initializers.Initializers.ofHttpServer;
-import static io.global.ot.util.BinaryDataFormats.REGISTRY;
-import static java.util.Collections.singleton;
->>>>>>> c12d8db2
 
 public final class GlobalFsApp extends Launcher {
-	private static final Logger logger = LoggerFactory.getLogger(GlobalFsApp.class);
-
 	public static final String PROPERTIES_FILE = "globalfs-app.properties";
 	public static final String DEFAULT_SERVER_ID = "Global FS";
 	public static final String DEFAULT_FS_STORAGE = System.getProperty("java.io.tmpdir") + '/' + "global-fs";
@@ -107,13 +64,6 @@
 		return StaticLoader.ofClassPath(config.get("app.http.staticPath"));
 	}
 
-	@Provides
-	@Named("App")
-	AsyncHttpServer asyncHttpServer(Eventloop eventloop, Config config, @Named("App") AsyncServlet servlet) {
-		return AsyncHttpServer.create(eventloop, servlet)
-				.initialize(ofHttpServer(config.getChild("app.http")));
-	}
-
 	@Override
 	protected Module getModule() {
 		return combine(
@@ -129,90 +79,10 @@
 								.override(ofClassPathProperties(PROPERTIES_FILE, true))
 								.override(ofProperties(System.getProperties()).getChild("config")))
 						.printEffectiveConfig(),
-<<<<<<< HEAD
-				new AbstractModule() {
-					@Provides
-					@Singleton
-					ExecutorService provide(Config config) {
-						return getExecutor(config);
-					}
-
-					@Provides
-					@Singleton
-					@Named("App")
-					AsyncServlet provide(Eventloop eventloop, GlobalFsDriver driver, StaticLoader resourceLoader) {
-						return MiddlewareServlet.create()
-								.with("", new GlobalFsDriverServlet(driver))
-								.with(GET, "/", MiddlewareServlet.create()
-										.withFallback(StaticServlet.create(eventloop, resourceLoader, "index.html")))
-								.with(GET, "/genKeyPair", request -> {
-									KeyPair pair = KeyPair.generate();
-									return Promise.of(HttpResponse.ok200()
-											.withHeader(CONTENT_TYPE, CONTENT_TYPE_JSON)
-											.withBody(JsonUtils.toJson(KEY_PAIR_CODEC, pair).getBytes(UTF_8)));
-								})
-								.with(GET, "/genSimKey", request -> {
-									SimKey simKey = SimKey.generate();
-									Hash hash = Hash.sha1(simKey.getBytes());
-									return Promise.of(HttpResponse.ok200()
-											.withBody(JsonUtils.toJson(SIM_KEY_AND_HASH_CODEC, new Tuple2<>(simKey, hash)).getBytes(UTF_8))
-											.withHeader(CONTENT_TYPE, CONTENT_TYPE_JSON));
-								});
-					}
-
-					@Provides
-					@Singleton
-					GlobalFsDriver provide(GlobalFsNode node, Config config) {
-						return GlobalFsDriver.create(node, CheckpointPosStrategy.of(config.get(ofLong(), "app.checkpointOffset", 16384L)));
-					}
-
-					@Provides
-					@Singleton
-					StaticLoader provide(ExecutorService executor, Config config) {
-						return StaticLoaders.ofPath(executor, Paths.get(config.get("app.http.staticPath")));
-					}
-
-					@Provides
-					@Singleton
-					@Named("App")
-					AsyncHttpServer provide(Eventloop eventloop, Config config, @Named("App") AsyncServlet servlet) {
-						return AsyncHttpServer.create(eventloop, servlet)
-								.initialize(ofHttpServer(config.getChild("app.http")));
-					}
-				},
-				override(new GlobalNodesModule())
-						.with(new LocalNodeCommonModule(DEFAULT_SERVER_ID)));
-=======
 				override(
 						new GlobalNodesModule(),
-						new AbstractModule() {
-							@Provides
-							DiscoveryService discoveryService(Eventloop eventloop, Config config, IAsyncHttpClient client) {
-								InetSocketAddress discoveryAddress = config.get(ofInetSocketAddress(), "discovery.address", null);
-								if (discoveryAddress != null) {
-									logger.info("Using remote discovery service at " + discoveryAddress);
-									return HttpDiscoveryService.create(discoveryAddress, client);
-								}
-								logger.warn("No discovery.address config found, using discovery stub");
-								PrivKey stubPK = PrivKey.of(BigInteger.ONE);
-								AnnouncementStorage announcementStorage = new AnnouncementStorage() {
-									@Override
-									public Promise<Void> store(PubKey space, SignedData<AnnounceData> announceData) {
-										throw new UnsupportedOperationException();
-									}
-
-									@Override
-									public Promise<@Nullable SignedData<AnnounceData>> load(PubKey space) {
-										AnnounceData announceData = AnnounceData.of(System.currentTimeMillis(), singleton(new RawServerId(DEFAULT_SERVER_ID)));
-										return Promise.of(SignedData.sign(REGISTRY.get(AnnounceData.class), announceData, stubPK));
-									}
-								};
-								InMemorySharedKeyStorage sharedKeyStorage = new InMemorySharedKeyStorage();
-								return LocalDiscoveryService.create(eventloop, announcementStorage, sharedKeyStorage);
-							}
-						})
+						new LocalNodeCommonModule(DEFAULT_SERVER_ID))
 		);
->>>>>>> c12d8db2
 	}
 
 	@Override
