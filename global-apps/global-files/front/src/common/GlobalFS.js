--- conflicted
+++ resolved
@@ -11,7 +11,7 @@
     const response = await fetch(path.join(this._url, 'list'));
     const parsedResponse = await response.json();
     return parsedResponse
-      .filter(item => !Boolean(item[3]))
+      .filter(item => Boolean(item[3]))
       .map(item => ({
         name: item[0],
         size: item[1],
@@ -57,14 +57,10 @@
     });
   }
 
-<<<<<<< HEAD
-  async removeDir(fileName) {
+  async removeDir(nestedFiles) {
   }
 
-  async removeFile(fileName) {
-=======
   async remove(fileName) {
->>>>>>> 80ae7394
     await fetch(path.join(this._url, 'delete/' + fileName + '?revision=' + GlobalFS.getRevision()), {method: 'POST'});
   }
 
