package io.global.ot.service;

import io.datakernel.eventloop.EventloopService;
import io.global.common.KeyPair;

<<<<<<< HEAD
import static io.global.ot.OTUtils.POLL_RETRY_POLICY;
import static io.global.ot.OTUtils.SHARED_REPOS_OPERATION_CODEC;
import static io.global.ot.service.UserContainerHolder.LIST_SYSTEM;
import static java.util.Collections.emptySet;

public final class UserContainer<D> implements EventloopService {
	private final Eventloop eventloop;
	private final MyRepositoryId<D> myRepositoryId;
	private final OTStateManager<CommitId, SharedReposOperation> stateManager;

	private final SynchronizationService<D> synchronizationService;
	private final MessagingService messagingService;

	private UserContainer(Eventloop eventloop, MyRepositoryId<D> myRepositoryId, OTDriver driver, OTSystem<D> otSystem,
			OTStateManager<CommitId, SharedReposOperation> stateManager, GlobalPmDriver<CreateSharedRepo> pmDriver,
			String indexRepoName) {
		this.eventloop = eventloop;
		this.myRepositoryId = myRepositoryId;
		this.stateManager = stateManager;
		this.synchronizationService = SynchronizationService.create(eventloop, driver, this, otSystem);
		this.messagingService = MessagingService.create(eventloop, pmDriver, this, indexRepoName);
	}

	public static <D> UserContainer<D> create(Eventloop eventloop, OTDriver driver, OTSystem<D> otSystem, MyRepositoryId<D> myRepositoryId,
			GlobalPmDriver<CreateSharedRepo> pmDriver, String indexRepoName) {
		OTStateManager<CommitId, SharedReposOperation> stateManager = createStateManager(eventloop, driver, myRepositoryId, indexRepoName);
		return new UserContainer<>(eventloop, myRepositoryId, driver, otSystem, stateManager, pmDriver, indexRepoName);
	}

	@NotNull
	@Override
	public Eventloop getEventloop() {
		return eventloop;
	}

	@NotNull
	@Override
	public Promise<Void> start() {
		return Promise.complete()
				.then($ -> stateManager.start())
				.then($ -> synchronizationService.start())
				.then($ -> messagingService.start());
	}

	@NotNull
	@Override
	public Promise<Void> stop() {
		return Promise.complete()
				.then($ -> stateManager.stop())
				.then($ -> synchronizationService.stop())
				.then($ -> messagingService.stop());
	}

	public MyRepositoryId<D> getMyRepositoryId() {
		return myRepositoryId;
	}

	public SharedReposOTState getResourceListState() {
		return (SharedReposOTState) stateManager.getState();
	}

	public OTStateManager<CommitId, SharedReposOperation> getStateManager() {
		return stateManager;
	}

	public SynchronizationService<D> getSynchronizationService() {
		return synchronizationService;
	}

	public MessagingService getMessagingService() {
		return messagingService;
	}

	private static <D> OTStateManager<CommitId, SharedReposOperation> createStateManager(Eventloop eventloop, OTDriver driver,
			MyRepositoryId<D> myRepositoryId, String resourceListRepoName) {
		RepoID repoID = RepoID.of(myRepositoryId.getPrivKey(), resourceListRepoName);
		MyRepositoryId<SharedReposOperation> listRepositoryId = new MyRepositoryId<>(repoID, myRepositoryId.getPrivKey(), SHARED_REPOS_OPERATION_CODEC);
		OTRepositoryAdapter<SharedReposOperation> repository = new OTRepositoryAdapter<>(driver, listRepositoryId, emptySet());
		OTState<SharedReposOperation> state = new SharedReposOTState();
		OTNodeImpl<CommitId, SharedReposOperation, OTCommit<CommitId, SharedReposOperation>> node = OTNodeImpl.create(repository, LIST_SYSTEM);
		return OTStateManager.create(eventloop, LIST_SYSTEM, node, state)
				.withPoll(POLL_RETRY_POLICY);
	}
=======
public interface UserContainer extends EventloopService {
	KeyPair getKeys();
>>>>>>> ca206857
}<|MERGE_RESOLUTION|>--- conflicted
+++ resolved
@@ -3,92 +3,6 @@
 import io.datakernel.eventloop.EventloopService;
 import io.global.common.KeyPair;
 
-<<<<<<< HEAD
-import static io.global.ot.OTUtils.POLL_RETRY_POLICY;
-import static io.global.ot.OTUtils.SHARED_REPOS_OPERATION_CODEC;
-import static io.global.ot.service.UserContainerHolder.LIST_SYSTEM;
-import static java.util.Collections.emptySet;
-
-public final class UserContainer<D> implements EventloopService {
-	private final Eventloop eventloop;
-	private final MyRepositoryId<D> myRepositoryId;
-	private final OTStateManager<CommitId, SharedReposOperation> stateManager;
-
-	private final SynchronizationService<D> synchronizationService;
-	private final MessagingService messagingService;
-
-	private UserContainer(Eventloop eventloop, MyRepositoryId<D> myRepositoryId, OTDriver driver, OTSystem<D> otSystem,
-			OTStateManager<CommitId, SharedReposOperation> stateManager, GlobalPmDriver<CreateSharedRepo> pmDriver,
-			String indexRepoName) {
-		this.eventloop = eventloop;
-		this.myRepositoryId = myRepositoryId;
-		this.stateManager = stateManager;
-		this.synchronizationService = SynchronizationService.create(eventloop, driver, this, otSystem);
-		this.messagingService = MessagingService.create(eventloop, pmDriver, this, indexRepoName);
-	}
-
-	public static <D> UserContainer<D> create(Eventloop eventloop, OTDriver driver, OTSystem<D> otSystem, MyRepositoryId<D> myRepositoryId,
-			GlobalPmDriver<CreateSharedRepo> pmDriver, String indexRepoName) {
-		OTStateManager<CommitId, SharedReposOperation> stateManager = createStateManager(eventloop, driver, myRepositoryId, indexRepoName);
-		return new UserContainer<>(eventloop, myRepositoryId, driver, otSystem, stateManager, pmDriver, indexRepoName);
-	}
-
-	@NotNull
-	@Override
-	public Eventloop getEventloop() {
-		return eventloop;
-	}
-
-	@NotNull
-	@Override
-	public Promise<Void> start() {
-		return Promise.complete()
-				.then($ -> stateManager.start())
-				.then($ -> synchronizationService.start())
-				.then($ -> messagingService.start());
-	}
-
-	@NotNull
-	@Override
-	public Promise<Void> stop() {
-		return Promise.complete()
-				.then($ -> stateManager.stop())
-				.then($ -> synchronizationService.stop())
-				.then($ -> messagingService.stop());
-	}
-
-	public MyRepositoryId<D> getMyRepositoryId() {
-		return myRepositoryId;
-	}
-
-	public SharedReposOTState getResourceListState() {
-		return (SharedReposOTState) stateManager.getState();
-	}
-
-	public OTStateManager<CommitId, SharedReposOperation> getStateManager() {
-		return stateManager;
-	}
-
-	public SynchronizationService<D> getSynchronizationService() {
-		return synchronizationService;
-	}
-
-	public MessagingService getMessagingService() {
-		return messagingService;
-	}
-
-	private static <D> OTStateManager<CommitId, SharedReposOperation> createStateManager(Eventloop eventloop, OTDriver driver,
-			MyRepositoryId<D> myRepositoryId, String resourceListRepoName) {
-		RepoID repoID = RepoID.of(myRepositoryId.getPrivKey(), resourceListRepoName);
-		MyRepositoryId<SharedReposOperation> listRepositoryId = new MyRepositoryId<>(repoID, myRepositoryId.getPrivKey(), SHARED_REPOS_OPERATION_CODEC);
-		OTRepositoryAdapter<SharedReposOperation> repository = new OTRepositoryAdapter<>(driver, listRepositoryId, emptySet());
-		OTState<SharedReposOperation> state = new SharedReposOTState();
-		OTNodeImpl<CommitId, SharedReposOperation, OTCommit<CommitId, SharedReposOperation>> node = OTNodeImpl.create(repository, LIST_SYSTEM);
-		return OTStateManager.create(eventloop, LIST_SYSTEM, node, state)
-				.withPoll(POLL_RETRY_POLICY);
-	}
-=======
 public interface UserContainer extends EventloopService {
 	KeyPair getKeys();
->>>>>>> ca206857
 }