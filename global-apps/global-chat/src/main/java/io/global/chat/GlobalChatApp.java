package io.global.chat;

import io.datakernel.codec.registry.CodecFactory;
import io.datakernel.config.Config;
import io.datakernel.config.ConfigModule;
import io.datakernel.di.annotation.Inject;
import io.datakernel.di.annotation.Provides;
import io.datakernel.di.core.Key;
import io.datakernel.di.module.Module;
import io.datakernel.di.module.Modules;
import io.datakernel.http.AsyncHttpServer;
import io.datakernel.http.RoutingServlet;
import io.datakernel.http.StaticServlet;
import io.datakernel.launcher.Launcher;
import io.datakernel.ot.OTSystem;
import io.datakernel.launcher.OnStart;
import io.datakernel.service.ServiceGraphModule;
import io.global.LocalNodeCommonModule;
import io.global.chat.chatroom.messages.MessageOperation;
import io.global.common.BinaryDataFormats;
import io.global.launchers.GlobalNodesModule;
<<<<<<< HEAD
import io.global.ot.DictionaryModule;
=======
import io.global.ot.DynamicOTNodeServlet;
import io.global.ot.MapModule;
import io.global.ot.OTAppCommonModule;
>>>>>>> bb575ee3
import io.global.ot.SharedRepoModule;
import io.global.ot.contactlist.ContactsModule;
import io.global.ot.contactlist.ContactsOperation;
import io.global.ot.map.MapOperation;
import io.global.ot.service.UserContainerModule;
import io.global.ot.shared.IndexRepoModule;
import io.global.ot.shared.SharedReposOperation;

import java.util.Comparator;

import java.util.concurrent.CompletionStage;

import static io.datakernel.config.Config.ofProperties;
import static io.datakernel.di.module.Modules.override;
import static io.global.chat.Utils.MESSAGE_OPERATION_CODEC;
import static io.global.chat.chatroom.messages.MessagesOTSystem.createOTSystem;

public final class GlobalChatApp extends Launcher {
	private static final String PROPERTIES_FILE = "chat.properties";
	private static final String DEFAULT_LISTEN_ADDRESSES = "*:8080";
	private static final String DEFAULT_SERVER_ID = "Global Chat";
	private static final String CHAT_REPO_PREFIX = "chat/room";
	private static final String CHAT_INDEX_REPO = "chat/index";
<<<<<<< HEAD
	private static final String PROFILE_REPO = "profile";
=======
	private static final String PROFILE_REPO_NAME = "profile";
>>>>>>> bb575ee3

	@Inject
	AsyncHttpServer server;

	@Provides
	Config config() {
		return Config.create()
				.with("http.listenAddresses", DEFAULT_LISTEN_ADDRESSES)
				.with("node.serverId", DEFAULT_SERVER_ID)
				.overrideWith(Config.ofProperties(PROPERTIES_FILE, true))
				.overrideWith(ofProperties(System.getProperties()).getChild("config"));
	}

	@Provides
	CodecFactory codecFactory() {
		return BinaryDataFormats.createGlobal()
				.with(MessageOperation.class, MESSAGE_OPERATION_CODEC);
	}

	@Provides
	RoutingServlet provideMainServlet(
			DynamicOTNodeServlet<ContactsOperation> contactsServlet,
			DynamicOTNodeServlet<SharedReposOperation> roomListServlet,
			DynamicOTNodeServlet<MessageOperation> roomServlet,
			DynamicOTNodeServlet<MapOperation<String, String>> profileServlet,
			StaticServlet staticServlet
	) {
		return RoutingServlet.create()
				.map("/ot/contacts/*", contactsServlet)
				.map("/ot/rooms/*", roomListServlet)
				.map("/ot/room/:suffix/*", roomServlet)
				.map("/ot/profile/:pubKey/*", profileServlet)
				.map("/ot/myProfile/*", profileServlet)
				.map("/*", staticServlet);
	}

	@Override
	public Module getModule() {
		return Modules.combine(
				ServiceGraphModule.create(),
				ConfigModule.create()
						.printEffectiveConfig()
<<<<<<< HEAD
						.rebindImports(new Key<CompletionStage<Void>>() {}, new Key<CompletionStage<Void>>(OnStart.class) {}),
				new ChatModule(),
				new ContactsModule(),
				new DictionaryModule(PROFILE_REPO),
=======
						.rebindImport(new Key<CompletionStage<Void>>() {}, new Key<CompletionStage<Void>>(OnStart.class) {}),
				new OTAppCommonModule() {
					@Override
					protected void configure() {
						bind(new Key<OTSystem<MessageOperation>>() {}).toInstance(createOTSystem());
						bind(new Key<Comparator<String>>() {}).toInstance(String::compareTo);
						super.configure();
					}
				},
				new ContactsModule(),
				new MapModule<String, String>(PROFILE_REPO_NAME) {},
>>>>>>> bb575ee3
				new IndexRepoModule(CHAT_INDEX_REPO),
				new UserContainerModule<MessageOperation>(CHAT_INDEX_REPO, CHAT_REPO_PREFIX) {},
				new SharedRepoModule<MessageOperation>(CHAT_REPO_PREFIX) {},
				// override for debug purposes
				override(new GlobalNodesModule(),
						new LocalNodeCommonModule(DEFAULT_SERVER_ID))
		);
	}

	@Override
	public void run() throws Exception {
		awaitShutdown();
	}

	public static void main(String[] args) throws Exception {
		new GlobalChatApp().launch(args);
	}
}<|MERGE_RESOLUTION|>--- conflicted
+++ resolved
@@ -12,20 +12,16 @@
 import io.datakernel.http.RoutingServlet;
 import io.datakernel.http.StaticServlet;
 import io.datakernel.launcher.Launcher;
+import io.datakernel.launcher.OnStart;
 import io.datakernel.ot.OTSystem;
-import io.datakernel.launcher.OnStart;
 import io.datakernel.service.ServiceGraphModule;
 import io.global.LocalNodeCommonModule;
 import io.global.chat.chatroom.messages.MessageOperation;
 import io.global.common.BinaryDataFormats;
 import io.global.launchers.GlobalNodesModule;
-<<<<<<< HEAD
-import io.global.ot.DictionaryModule;
-=======
 import io.global.ot.DynamicOTNodeServlet;
 import io.global.ot.MapModule;
 import io.global.ot.OTAppCommonModule;
->>>>>>> bb575ee3
 import io.global.ot.SharedRepoModule;
 import io.global.ot.contactlist.ContactsModule;
 import io.global.ot.contactlist.ContactsOperation;
@@ -35,7 +31,6 @@
 import io.global.ot.shared.SharedReposOperation;
 
 import java.util.Comparator;
-
 import java.util.concurrent.CompletionStage;
 
 import static io.datakernel.config.Config.ofProperties;
@@ -49,11 +44,7 @@
 	private static final String DEFAULT_SERVER_ID = "Global Chat";
 	private static final String CHAT_REPO_PREFIX = "chat/room";
 	private static final String CHAT_INDEX_REPO = "chat/index";
-<<<<<<< HEAD
 	private static final String PROFILE_REPO = "profile";
-=======
-	private static final String PROFILE_REPO_NAME = "profile";
->>>>>>> bb575ee3
 
 	@Inject
 	AsyncHttpServer server;
@@ -96,12 +87,6 @@
 				ServiceGraphModule.create(),
 				ConfigModule.create()
 						.printEffectiveConfig()
-<<<<<<< HEAD
-						.rebindImports(new Key<CompletionStage<Void>>() {}, new Key<CompletionStage<Void>>(OnStart.class) {}),
-				new ChatModule(),
-				new ContactsModule(),
-				new DictionaryModule(PROFILE_REPO),
-=======
 						.rebindImport(new Key<CompletionStage<Void>>() {}, new Key<CompletionStage<Void>>(OnStart.class) {}),
 				new OTAppCommonModule() {
 					@Override
@@ -112,8 +97,7 @@
 					}
 				},
 				new ContactsModule(),
-				new MapModule<String, String>(PROFILE_REPO_NAME) {},
->>>>>>> bb575ee3
+				new MapModule<String, String>(PROFILE_REPO) {},
 				new IndexRepoModule(CHAT_INDEX_REPO),
 				new UserContainerModule<MessageOperation>(CHAT_INDEX_REPO, CHAT_REPO_PREFIX) {},
 				new SharedRepoModule<MessageOperation>(CHAT_REPO_PREFIX) {},
