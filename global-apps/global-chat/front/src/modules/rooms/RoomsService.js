--- conflicted
+++ resolved
@@ -1,10 +1,6 @@
 import Service from '../../common/Service';
 import RoomsOTOperation from "./ot/RoomsOTOperation";
-<<<<<<< HEAD
-import {randomString, wait, toEmoji, createDialogRoomId} from '../../common/utils';
-=======
-import {randomString, wait, getDialogRoomId} from '../../common/utils';
->>>>>>> 57cf2d70
+import {randomString, wait, createDialogRoomId} from '../../common/utils';
 
 const RETRY_TIMEOUT = 1000;
 const ROOM_ID_LENGTH = 32;
@@ -13,12 +9,7 @@
   constructor(roomsOTStateManager, pubicKey) {
     super({
       rooms: new Map(),
-<<<<<<< HEAD
-      ready: false,
-      newRooms: new Set()
-=======
       roomsReady: false,
->>>>>>> 57cf2d70
     });
     this._roomsOTStateManager = roomsOTStateManager;
     this._reconnectTimeout = null;
@@ -51,34 +42,16 @@
 
   async createRoom(participants) {
     const roomId = randomString(ROOM_ID_LENGTH);
-<<<<<<< HEAD
-    this._createRoom(roomId, name, [...participants, this._myPublicKey]);
-  }
-
-  async createDialog(participantId) {
-    const participants = [this._myPublicKey, participantId];
-    const roomId = createDialogRoomId(...participants);
-    const {name} = this._contactsService.state.contacts.get(participantId);
-
-    const roomExists = [...this.state.rooms]
-      .find(([id, {virtual}]) => {
-        return id === roomId && !virtual;
-      });
-
-    if (!roomExists) {
-      this._createRoom(roomId, name, participants);
-    }
-=======
     await this._createRoom(roomId, [...participants, this._myPublicKey]);
     return roomId;
   }
 
   async createDialog(participantPublicKey) {
     let participants = [this._myPublicKey];
-    if (participantPublicKey !== this._myPublicKey) {
+    if (this._myPublicKey !== participantPublicKey) {
       participants = [this._myPublicKey, participantPublicKey];
     }
-    const roomId = getDialogRoomId(participants);
+    const roomId = createDialogRoomId(this._myPublicKey, participantPublicKey);
 
     let roomExists = false;
     [...this.state.rooms].map(([id, ]) => {
@@ -90,7 +63,6 @@
       return;
     }
     await this._createRoom(roomId, participants);
->>>>>>> 57cf2d70
   }
 
   async quitRoom(roomId) {
@@ -107,10 +79,6 @@
   async _createRoom(roomId, participants) {
     const addRoomOperation = new RoomsOTOperation(roomId, participants, false);
     this._roomsOTStateManager.add([addRoomOperation]);
-    this.setState({
-      ...this.state,
-      newRooms: new Set([...this.state.newRooms, roomId])
-    });
     await this._sync();
   }
 
@@ -121,47 +89,16 @@
     });
   };
 
-<<<<<<< HEAD
-  _getRoomName(room) {
-    return room.participants
-      .filter(participantPublicKey => participantPublicKey !== this._myPublicKey)
-      .map(participantPublicKey => {
-        return this._contactsService.getContactName(participantPublicKey) || toEmoji(participantPublicKey, 3);
-      })
-      .join(', ');
-  }
-
-=======
->>>>>>> 57cf2d70
   _getRooms() {
     const rooms = [...this._roomsOTStateManager.getState()]
       .map(([roomId, room]) => (
         [roomId, {
           participants: room.participants,
-<<<<<<< HEAD
-          virtual: false
-        }
-      });
-    const contactState = [...this._contactsService.getAll().contacts].map(([contactPublicKey, contact]) => {
-      const participants = [this._myPublicKey, contactPublicKey];
-      return {
-        id: createDialogRoomId(...participants),
-        name: contact.name,
-        participants,
-        virtual: true
-      };
-    });
-
-    return new Map([
-      ...contactState,
-      ...otState
-    ].map(({id, name, participants, virtual}) => ([id, {name, participants, virtual}])));
-=======
-          dialog: room.participants.length === 2 && roomId === getDialogRoomId(room.participants)
+          dialog: room.participants.length === 2 && roomId === createDialogRoomId(this._myPublicKey,
+            room.participants.find(publicKey => publicKey !== this._myPublicKey))
         }]
       ));
     return new Map(rooms);
->>>>>>> 57cf2d70
   }
 
   _reconnectDelay() {
