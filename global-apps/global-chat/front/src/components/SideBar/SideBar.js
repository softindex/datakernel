--- conflicted
+++ resolved
@@ -4,13 +4,9 @@
 import {useService, getInstance, initService} from "global-apps-common";
 import AddContactDialog from "../AddContactDialog/AddContactDialog";
 import Search from "../Search/Search";
-<<<<<<< HEAD
-import InviteButton from "../InviteButton/InviteButton";
-=======
 import SearchContactsService from "../../modules/searchContacts/SearchContactsService";
 import SideBarTabs from '../SideBarTabs/SideBarTabs';
 import {withSnackbar} from "notistack";
->>>>>>> f9e313ed
 
 function SideBarView({
                        classes,
@@ -83,104 +79,7 @@
     }
   };
 
-<<<<<<< HEAD
-    return (
-      <div className={classes.wrapper}>
-        <Search
-          classes={{search: classes.search}}
-          placeholder="People, groups, public keys..."
-          value={this.state.search}
-          onChange={this.onSearchChange}
-        />
-        <Paper square className={classes.paper}>
-          <Tabs
-            value={this.state.tabId}
-            centered={true}
-            indicatorColor="primary"
-            textColor="primary"
-            onChange={this.onTabChange}
-          >
-            <Tab value={ROOMS_TAB} label="Chats"/>
-            <Tab value={CONTACTS_TAB} label="Contacts"/>
-          </Tabs>
-        </Paper>
-        <div className={classes.chatsList}>
-          <RoomsList
-            rooms={this.getFilteredRooms(this.sortContacts())}
-            contacts={this.props.contacts}
-            names={this.props.names}
-            roomsReady={this.props.roomsReady}
-            onAddContact={this.props.addContact}
-            onRemoveContact={this.props.removeContact}
-            publicKey={this.props.publicKey}
-            isContactsTab={this.state.tabId === "contacts"}
-            myName={this.props.profile.name}
-          />
-
-          {this.state.search !== '' && (
-            <>
-              {/*{!this.isSearchInContacts() && (*/}
-                <Paper square className={classes.paperDivider}>
-                  <Typography className={classes.dividerText}>
-                    People
-                  </Typography>
-                </Paper>
-              {/*)}*/}
-              {!this.props.searchReady && this.props.error === undefined && (
-                <Grow in={!this.props.searchReady}>
-                  <div className={this.props.classes.progressWrapper}>
-                    <CircularProgress/>
-                  </div>
-                </Grow>
-              )}
-              {this.props.error !== undefined && (
-                <Paper square className={classes.paperError}>
-                  <Typography className={classes.dividerText}>
-                    {this.props.error}
-                  </Typography>
-                </Paper>
-              )}
-              {this.props.searchReady && (
-                <>
-                  {this.props.searchContacts.size !== 0 && (
-                    <List>
-                      {[...this.props.searchContacts]
-                        .filter(([publicKey,]) => publicKey !== this.props.publicKey)
-                        .map(([publicKey, contact]) => (
-                          <>
-                            {!this.props.contacts.has(publicKey) && (
-                              <SearchContactItem
-                                contactId={publicKey}
-                                contact={contact}
-                                publicKey={this.props.publicKey}
-                                onAddContact={this.props.addContact}
-                              />
-                            )}
-                          </>
-                        ))}
-                    </List>
-                  )}
-                  {this.props.searchContacts.size === 0 && (
-                   <InviteButton />
-                  )}
-                </>
-              )}
-            </>
-          )}
-        </div>
-        <AddContactDialog
-          open={this.state.showAddDialog}
-          onClose={this.closeAddDialog}
-          contactPublicKey={this.state.search}
-          publicKey={this.props.publicKey}
-          onAddContact={this.props.addContact}
-        />
-      </div>
-    );
-  }
-=======
   return <SideBarView {...props}/>;
->>>>>>> f9e313ed
 }
 
 export default withStyles(sideBarStyles)(withSnackbar(SideBar));