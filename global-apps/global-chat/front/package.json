--- conflicted
+++ resolved
@@ -3,26 +3,16 @@
   "version": "0.1.0",
   "private": true,
   "dependencies": {
-<<<<<<< HEAD
-    "@iconify/react": "^1.1.0",
-    "@material-ui/core": "^3.9.2",
-=======
     "@material-ui/core": "^3.9.3",
->>>>>>> 57cf2d70
     "@material-ui/icons": "^3.0.2",
     "@material-ui/styles": "^4.3.0",
     "classnames": "2.2.6",
     "elliptic": "latest",
     "js-cookie": "^2.2.0",
-    "lodash": "^4.17.15",
+    "lodash": "^4.17.11",
     "material-design-icons": "^3.0.1",
-<<<<<<< HEAD
-    "notistack": "^0.8.6",
-    "ot-core": "https://github.com/softindex/ot-core.git#v0.2.3",
-=======
     "notistack": "^0.8.9",
     "ot-core": "git+https://github.com/softindex/ot-core.git#v0.2.3",
->>>>>>> 57cf2d70
     "prop-types": "^15.7.2",
     "query-string": "^6.8.2",
     "react": "^16.8.6",
