--- conflicted
+++ resolved
@@ -1,16 +1,11 @@
 package io.global.forum.http;
 
-<<<<<<< HEAD
 import io.datakernel.common.parse.ParseException;
 import io.datakernel.common.ref.Ref;
-=======
-import io.datakernel.async.Promise;
-import io.datakernel.async.Promises;
-import io.datakernel.exception.ParseException;
->>>>>>> b37261b9
 import io.datakernel.http.*;
 import io.datakernel.http.session.SessionStore;
 import io.datakernel.promise.Promise;
+import io.datakernel.promise.Promises;
 import io.global.appstore.AppStore;
 import io.global.comm.dao.CommDao;
 import io.global.comm.dao.ThreadDao;
@@ -749,8 +744,7 @@
 									maxAge = Promise.of(Duration.ZERO);
 								}
 								return maxAge.then(m ->
-										servlet.serve(request)
-												.get()
+										servlet.serve(request).get()
 												.map(response -> {
 													if (response.getCookie(SESSION_ID) != null) { // servlet itself had set the session (logout request)
 														return response;
@@ -774,7 +768,7 @@
 									return Promise.ofException(HttpException.ofCode(404, "No thread with id " + id));
 								}
 								request.attach(ThreadDao.class, dao);
-								return servlet.serve(request);
+								return servlet.serve(request).get();
 							});
 				};
 	}
