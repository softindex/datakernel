--- conflicted
+++ resolved
@@ -340,15 +340,10 @@
 		UserRole userRole = request.getAttachment(UserRole.class);
 		return templater.render(partial ? "render_post_body" : "render_post", map(
 				".", threadDao.getPost(pid).then(post -> PostView.single(commDao, post, userId, userRole, MAX_DEPTH)),
-<<<<<<< HEAD
-				"thread", ThreadView.root(commDao, tid, userId, userRole),
-				"partialReply", partial
+				"thread", ThreadView.root(commDao, tid, userId, userRole)
+
 				),
 				isGzipAccepted(request));
-=======
-				"thread", ThreadView.root(commDao, tid, userId, userRole)
-		));
->>>>>>> 13aaca0f
 	}
 
 	private static AsyncServlet postOperations(MustacheTemplater templater) {
