/*
 * Copyright (C) 2015 SoftIndex LLC.
 *
 * Licensed under the Apache License, Version 2.0 (the "License");
 * you may not use this file except in compliance with the License.
 * You may obtain a copy of the License at
 *
 * http://www.apache.org/licenses/LICENSE-2.0
 *
 * Unless required by applicable law or agreed to in writing, software
 * distributed under the License is distributed on an "AS IS" BASIS,
 * WITHOUT WARRANTIES OR CONDITIONS OF ANY KIND, either express or implied.
 * See the License for the specific language governing permissions and
 * limitations under the License.
 */

package io.datakernel.uikernel;

import com.google.gson.Gson;
import io.datakernel.async.SettableStage;
import io.datakernel.bytebuf.ByteBufStrings;
import io.datakernel.exception.ParseException;
import io.datakernel.http.*;

import java.nio.charset.Charset;
import java.util.List;

import static io.datakernel.http.HttpMethod.*;
import static io.datakernel.uikernel.Utils.deserializeUpdateRequest;
import static io.datakernel.uikernel.Utils.fromJson;

/**
 * Rest API for UiKernel Tables
 */
public class UiKernelServlets {
	private static final ContentType JSON_UTF8 = ContentType.of(MediaTypes.JSON, Charset.forName("UTF-8"));

	private static final String ID_PARAMETER_NAME = "id";

	public static <K, R extends AbstractRecord<K>> MiddlewareServlet apiServlet(GridModel<K, R> model, Gson gson) {
		return MiddlewareServlet.create()
				.with(POST, "/", create(model, gson))
				.with(GET, "/", read(model, gson))
				.with(PUT, "/", update(model, gson))
				.with(DELETE, "/:" + ID_PARAMETER_NAME, delete(model, gson))
				.with(GET, "/:" + ID_PARAMETER_NAME, get(model, gson));
	}

	public static <K, R extends AbstractRecord<K>> AsyncServlet read(final GridModel<K, R> model, final Gson gson) {
<<<<<<< HEAD
		return request -> {
			try {
				Map<String, String> parameters = request.getParameters();
				ReadSettings<K> settings = ReadSettings.from(gson, parameters);
				return model.read(settings).thenApply(response ->
						createResponse(response.toJson(gson, model.getRecordType(), model.getIdType())));
			} catch (ParseException e) {
				return SettableStage.immediateFailedStage(e);
=======
		return new AsyncServlet() {
			@Override
			public void serve(HttpRequest request, final ResultCallback<HttpResponse> callback) {
				try {
					ReadSettings<K> settings = ReadSettings.from(gson, request);
					model.read(settings, new ForwardingResultCallback<ReadResponse<K,R>>(callback) {
						@Override
						protected void onResult(ReadResponse<K, R> response) {
							String json = response.toJson(gson, model.getRecordType(), model.getIdType());
							callback.setResult(createResponse(json));
						}
					});
				} catch (ParseException e) {
					callback.setException(e);
				}
>>>>>>> 222b78e9
			}
		};
	}

	public static <K, R extends AbstractRecord<K>> AsyncServlet get(final GridModel<K, R> model, final Gson gson) {
<<<<<<< HEAD
		return request -> {
			try {
				Map<String, String> parameters = request.getParameters();
				ReadSettings<K> settings = ReadSettings.from(gson, parameters);
				K id = fromJson(gson, request.getUrlParameter(ID_PARAMETER_NAME), model.getIdType());
				return model.read(id, settings).thenApply(obj ->
						createResponse(gson.toJson(obj, model.getRecordType())));
			} catch (ParseException e) {
				return SettableStage.immediateFailedStage(e);
=======
		return new AsyncServlet() {
			@Override
			public void serve(HttpRequest request, final ResultCallback<HttpResponse> callback) {
				try {
					ReadSettings<K> settings = ReadSettings.from(gson, request);
					K id = fromJson(gson, request.getPathParameter(ID_PARAMETER_NAME), model.getIdType());
					model.read(id, settings, new ForwardingResultCallback<R>(callback) {
						@Override
						protected void onResult(R obj) {
							String json = gson.toJson(obj, model.getRecordType());
							callback.setResult(createResponse(json));
						}
					});
				} catch (ParseException e) {
					callback.setException(e);
				}
>>>>>>> 222b78e9
			}
		};
	}

	public static <K, R extends AbstractRecord<K>> AsyncServlet create(final GridModel<K, R> model, final Gson gson) {
		return request -> {
			try {
				String json = ByteBufStrings.decodeUtf8(request.getBody());
				R obj = fromJson(gson, json, model.getRecordType());
				return model.create(obj).thenApply(response ->
						createResponse(response.toJson(gson, model.getIdType())));
			} catch (ParseException e) {
				return SettableStage.immediateFailedStage(e);
			}
		};
	}

	public static <K, R extends AbstractRecord<K>> AsyncServlet update(final GridModel<K, R> model, final Gson gson) {
		return request -> {
			try {
				String json = ByteBufStrings.decodeUtf8(request.getBody());
				List<R> list = deserializeUpdateRequest(gson, json, model.getRecordType(), model.getIdType());
				return model.update(list).thenApply(result ->
						createResponse(result.toJson(gson, model.getRecordType(), model.getIdType())));
			} catch (ParseException e) {
				return SettableStage.immediateFailedStage(e);
			}
		};
	}

	public static <K, R extends AbstractRecord<K>> AsyncServlet delete(final GridModel<K, R> model, final Gson gson) {
<<<<<<< HEAD
		return request -> {
			try {
				K id = fromJson(gson, request.getUrlParameter("id"), model.getIdType());
				return model.delete(id).thenApply(response -> {
					HttpResponse res = HttpResponse.ok200();
					if (response.hasErrors()) {
						String json = gson.toJson(response.getErrors());
						res.setContentType(JSON_UTF8);
						res.setBody(ByteBufStrings.wrapUtf8(json));
					}
					return res;
				});
			} catch (ParseException e) {
				return SettableStage.immediateFailedStage(e);
=======
		return new AsyncServlet() {
			@Override
			public void serve(HttpRequest request, final ResultCallback<HttpResponse> callback) {
				try {
					K id = fromJson(gson, request.getPathParameter("id"), model.getIdType());
					model.delete(id, new ForwardingResultCallback<DeleteResponse>(callback) {
						@Override
						protected void onResult(DeleteResponse response) {
							HttpResponse res = HttpResponse.ok200();
							if (response.hasErrors()) {
								String json = gson.toJson(response.getErrors());
								res.setContentType(JSON_UTF8);
								res.setBody(ByteBufStrings.wrapUtf8(json));
							}
							callback.setResult(res);
						}
					});
				} catch (ParseException e) {
					callback.setException(e);
				}
>>>>>>> 222b78e9
			}
		};
	}

	private static HttpResponse createResponse(String body) {
		return HttpResponse.ok200()
				.withContentType(JSON_UTF8)
				.withBody(ByteBufStrings.wrapUtf8(body));
	}
}<|MERGE_RESOLUTION|>--- conflicted
+++ resolved
@@ -47,65 +47,32 @@
 	}
 
 	public static <K, R extends AbstractRecord<K>> AsyncServlet read(final GridModel<K, R> model, final Gson gson) {
-<<<<<<< HEAD
-		return request -> {
-			try {
-				Map<String, String> parameters = request.getParameters();
-				ReadSettings<K> settings = ReadSettings.from(gson, parameters);
-				return model.read(settings).thenApply(response ->
-						createResponse(response.toJson(gson, model.getRecordType(), model.getIdType())));
-			} catch (ParseException e) {
-				return SettableStage.immediateFailedStage(e);
-=======
-		return new AsyncServlet() {
-			@Override
-			public void serve(HttpRequest request, final ResultCallback<HttpResponse> callback) {
+		return  request-> {
 				try {
+
 					ReadSettings<K> settings = ReadSettings.from(gson, request);
-					model.read(settings, new ForwardingResultCallback<ReadResponse<K,R>>(callback) {
-						@Override
-						protected void onResult(ReadResponse<K, R> response) {
-							String json = response.toJson(gson, model.getRecordType(), model.getIdType());
-							callback.setResult(createResponse(json));
-						}
-					});
+					returnmodel.read(settings).thenApply( response->
+							createResponse( response.toJson(gson, model.getRecordType(), model.getIdType())));
+
 				} catch (ParseException e) {
-					callback.setException(e);
-				}
->>>>>>> 222b78e9
+					return SettableStage.immediateFailedStage(e);
+
 			}
 		};
 	}
 
 	public static <K, R extends AbstractRecord<K>> AsyncServlet get(final GridModel<K, R> model, final Gson gson) {
-<<<<<<< HEAD
-		return request -> {
-			try {
-				Map<String, String> parameters = request.getParameters();
-				ReadSettings<K> settings = ReadSettings.from(gson, parameters);
-				K id = fromJson(gson, request.getUrlParameter(ID_PARAMETER_NAME), model.getIdType());
-				return model.read(id, settings).thenApply(obj ->
-						createResponse(gson.toJson(obj, model.getRecordType())));
-			} catch (ParseException e) {
-				return SettableStage.immediateFailedStage(e);
-=======
-		return new AsyncServlet() {
-			@Override
-			public void serve(HttpRequest request, final ResultCallback<HttpResponse> callback) {
+		return  request-> {
 				try {
+
 					ReadSettings<K> settings = ReadSettings.from(gson, request);
 					K id = fromJson(gson, request.getPathParameter(ID_PARAMETER_NAME), model.getIdType());
-					model.read(id, settings, new ForwardingResultCallback<R>(callback) {
-						@Override
-						protected void onResult(R obj) {
-							String json = gson.toJson(obj, model.getRecordType());
-							callback.setResult(createResponse(json));
-						}
-					});
+					returnmodel.read(id, settings).thenApply( obj->
+							createResponse( gson.toJson(obj, model.getRecordType())));
+
 				} catch (ParseException e) {
-					callback.setException(e);
-				}
->>>>>>> 222b78e9
+					return SettableStage.immediateFailedStage(e);
+
 			}
 		};
 	}
@@ -137,10 +104,9 @@
 	}
 
 	public static <K, R extends AbstractRecord<K>> AsyncServlet delete(final GridModel<K, R> model, final Gson gson) {
-<<<<<<< HEAD
 		return request -> {
 			try {
-				K id = fromJson(gson, request.getUrlParameter("id"), model.getIdType());
+				K id = fromJson(gson, request.getPathParameter("id"), model.getIdType());
 				return model.delete(id).thenApply(response -> {
 					HttpResponse res = HttpResponse.ok200();
 					if (response.hasErrors()) {
@@ -152,28 +118,6 @@
 				});
 			} catch (ParseException e) {
 				return SettableStage.immediateFailedStage(e);
-=======
-		return new AsyncServlet() {
-			@Override
-			public void serve(HttpRequest request, final ResultCallback<HttpResponse> callback) {
-				try {
-					K id = fromJson(gson, request.getPathParameter("id"), model.getIdType());
-					model.delete(id, new ForwardingResultCallback<DeleteResponse>(callback) {
-						@Override
-						protected void onResult(DeleteResponse response) {
-							HttpResponse res = HttpResponse.ok200();
-							if (response.hasErrors()) {
-								String json = gson.toJson(response.getErrors());
-								res.setContentType(JSON_UTF8);
-								res.setBody(ByteBufStrings.wrapUtf8(json));
-							}
-							callback.setResult(res);
-						}
-					});
-				} catch (ParseException e) {
-					callback.setException(e);
-				}
->>>>>>> 222b78e9
 			}
 		};
 	}
