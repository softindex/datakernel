--- conflicted
+++ resolved
@@ -16,15 +16,10 @@
 
 package io.datakernel.jmx;
 
-<<<<<<< HEAD
 import io.datakernel.di.Key;
 import io.datakernel.di.annotation.QualifierAnnotation;
-=======
-import io.datakernel.di.annotation.NameAnnotation;
-import io.datakernel.di.core.Key;
-import io.datakernel.jmx.api.ConcurrentJmxMBean;
-import io.datakernel.jmx.api.JmxAttribute;
->>>>>>> d20c380c
+import io.datakernel.jmx.api.ConcurrentJmxBean;
+import io.datakernel.jmx.api.attribute.JmxAttribute;
 import org.jmock.Expectations;
 import org.jmock.integration.junit4.JUnitRuleMockery;
 import org.junit.Rule;
@@ -70,7 +65,7 @@
 		NonPublicMBean instance = new NonPublicMBean();
 
 		try {
-			DynamicMBeanFactoryImpl.create()
+			DynamicMBeanFactory.create()
 					.createDynamicMBean(singletonList(instance), defaultSettings(), false);
 			fail();
 		} catch (IllegalStateException e) {
@@ -82,7 +77,7 @@
 	@Test
 	public void itShouldNotThrowExceptionForNonPublicMBeansWithNoJmxFields() throws Exception {
 		NonPublicMBeanSubclass instance = new NonPublicMBeanSubclass();
-		DynamicMBeanFactoryImpl.create()
+		DynamicMBeanFactory.create()
 				.createDynamicMBean(singletonList(instance), defaultSettings(), false);
 	}
 
@@ -120,14 +115,14 @@
 		}
 	}
 
-	static class NonPublicMBean implements ConcurrentJmxMBean {
+	static class NonPublicMBean implements ConcurrentJmxBean {
 		@JmxAttribute
 		public int getValue() {
 			return 123;
 		}
 	}
 
-	public static class PublicMBean implements ConcurrentJmxMBean {
+	public static class PublicMBean implements ConcurrentJmxBean {
 		@JmxAttribute
 		public int getValue() {
 			return 123;
