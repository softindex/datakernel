--- conflicted
+++ resolved
@@ -38,12 +38,6 @@
 
 import static io.datakernel.jmx.helper.CustomMatchers.objectname;
 import static java.util.Arrays.asList;
-<<<<<<< HEAD
-=======
-import static java.util.Collections.singletonList;
-import static org.hamcrest.Matchers.startsWith;
-import static org.junit.Assert.assertThat;
->>>>>>> c10301f2
 
 public class JmxRegistryTest {
 	@Rule
@@ -53,105 +47,7 @@
 	private DynamicMBean dynamicMBean = context.mock(DynamicMBean.class);
 	private JmxRegistry jmxRegistry = JmxRegistry.create(mBeanServer, mbeanFactory);
 	private final String domain = ServiceStub.class.getPackage().getName();
-<<<<<<< HEAD
 	private final JmxBeanSettings settings = JmxBeanSettings.defaultSettings();
-=======
-	private final MBeanSettings settings = MBeanSettings.defaultSettings();
-
-	@Test
-	public void registerSingletonInstanceWithout_Annotation_AndComposeAppropriateObjectName() throws Exception {
-		ServiceStub service = new ServiceStub();
-
-		context.checking(new Expectations() {{
-			allowing(mbeanFactory)
-					.createDynamicMBean(with(singletonList(service)), with(any(MBeanSettings.class)), with(true));
-			will(returnValue(dynamicMBean));
-
-			oneOf(mBeanServer).registerMBean(with(dynamicMBean), with(objectname(domain + ":type=ServiceStub")));
-		}});
-
-		Key<?> key_1 = Key.of(ServiceStub.class);
-		jmxRegistry.registerSingleton(key_1, service, settings);
-	}
-
-	@Test
-	public void registerSingletonInstanceOfAnonymousClass() throws Exception {
-		ConcurrentJmxMBean anonymousMBean = new ConcurrentJmxMBean(){};
-		Class<? extends ConcurrentJmxMBean> anonymousMBeanClass = anonymousMBean.getClass();
-		String packageName = anonymousMBeanClass.getPackage().getName();
-		String typeName = anonymousMBeanClass.getName().substring(packageName.length() + 1);
-		assertThat(typeName, startsWith("JmxRegistryTest$"));
-
-		context.checking(new Expectations() {{
-			allowing(mbeanFactory)
-					.createDynamicMBean(with(singletonList(anonymousMBean)), with(any(MBeanSettings.class)), with(true));
-			will(returnValue(dynamicMBean));
-
-			oneOf(mBeanServer).registerMBean(with(dynamicMBean),
-					with(objectname(packageName + ":type=" + typeName)));
-		}});
-
-		Key<?> key_1 = Key.of(anonymousMBeanClass);
-		jmxRegistry.registerSingleton(key_1, anonymousMBean, settings);
-	}
-
-	@Test
-	public void registerSingletonInstanceWith_AnnotationWithoutParameters_AndComposeAppropriateObjectName()
-			throws Exception {
-		ServiceStub service = new ServiceStub();
-
-		context.checking(new Expectations() {{
-			allowing(mbeanFactory)
-					.createDynamicMBean(with(singletonList(service)), with(any(MBeanSettings.class)), with(true));
-			will(returnValue(dynamicMBean));
-
-			oneOf(mBeanServer).registerMBean(with(dynamicMBean),
-					with(objectname(domain + ":type=ServiceStub,annotation=BasicService")));
-		}});
-
-		BasicService basicServiceAnnotation = createBasicServiceAnnotation();
-		Key<?> key = Key.of(ServiceStub.class, basicServiceAnnotation);
-		jmxRegistry.registerSingleton(key, service, settings);
-	}
-
-	@Test
-	public void registerSingletonInstanceWith_AnnotationWithOneDefaultParameter_AndComposeAppropriateObjectName()
-			throws Exception {
-		ServiceStub service = new ServiceStub();
-
-		context.checking(new Expectations() {{
-			allowing(mbeanFactory)
-					.createDynamicMBean(with(singletonList(service)), with(any(MBeanSettings.class)), with(true));
-			will(returnValue(dynamicMBean));
-
-			oneOf(mBeanServer).registerMBean(with(dynamicMBean), with(objectname(domain + ":type=ServiceStub,Group=major")));
-		}});
-
-		Group groupAnnotation = createGroupAnnotation("major");
-		Key<?> key = Key.of(ServiceStub.class, groupAnnotation);
-		jmxRegistry.registerSingleton(key, service, settings);
-	}
-
-	@Test
-	public void registerSingletonInstanceWith_AnnotationWithSeveralParameters_AndComposeAppropriateObjectName()
-			throws Exception {
-		ServiceStub service = new ServiceStub();
-
-		context.checking(new Expectations() {{
-			allowing(mbeanFactory)
-					.createDynamicMBean(with(singletonList(service)), with(any(MBeanSettings.class)), with(true));
-			will(returnValue(dynamicMBean));
-
-			oneOf(mBeanServer).registerMBean(
-					with(dynamicMBean), with(objectname(domain + ":type=ServiceStub,threadId=1,threadName=thread-one")));
-		}});
-
-		ComplexAnnotation complexAnnotation = createComplexAnnotation(1, "thread-one");
-		Key<?> key = Key.of(ServiceStub.class, complexAnnotation);
-		jmxRegistry.registerSingleton(key, service, settings);
-
-	}
->>>>>>> c10301f2
 
 	@Test
 	public void unregisterSingletonInstance() throws Exception {
@@ -272,11 +168,7 @@
 	}
 
 	// helper classes
-<<<<<<< HEAD
-	public final class ServiceStub implements ConcurrentJmxBean {
-=======
-	public static final class ServiceStub implements ConcurrentJmxMBean {
->>>>>>> c10301f2
+	public static final class ServiceStub implements ConcurrentJmxBean {
 
 	}
 }