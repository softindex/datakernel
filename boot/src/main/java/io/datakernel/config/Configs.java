--- conflicted
+++ resolved
@@ -52,10 +52,6 @@
 	};
 
 	public static final Config EMPTY_CONFIG = new AbstractConfig() {
-<<<<<<< HEAD
-
-=======
->>>>>>> 9a9df537
 		@Override
 		protected String doGet() {
 			throw new NoSuchElementException();
@@ -98,10 +94,6 @@
 
 	public static Config ofValue(final String value) {
 		return new AbstractConfig() {
-<<<<<<< HEAD
-
-=======
->>>>>>> 9a9df537
 			@Override
 			protected String doGet() {
 				return value;
@@ -217,10 +209,6 @@
 
 	public static Config ofMap(final Map<String, ? extends Config> map) {
 		return new AbstractConfig() {
-<<<<<<< HEAD
-
-=======
->>>>>>> 9a9df537
 			@Override
 			protected String doGet() throws NoSuchElementException {
 				throw new NoSuchElementException();
