/*
 * Copyright (C) 2015 SoftIndex LLC.
 *
 * Licensed under the Apache License, Version 2.0 (the "License");
 * you may not use this file except in compliance with the License.
 * You may obtain a copy of the License at
 *
 * http://www.apache.org/licenses/LICENSE-2.0
 *
 * Unless required by applicable law or agreed to in writing, software
 * distributed under the License is distributed on an "AS IS" BASIS,
 * WITHOUT WARRANTIES OR CONDITIONS OF ANY KIND, either express or implied.
 * See the License for the specific language governing permissions and
 * limitations under the License.
 */

package io.datakernel.cube;

import static java.util.Arrays.asList;
import static org.junit.Assert.assertEquals;

import java.util.List;

import com.google.common.collect.ImmutableMap;
import io.datakernel.aggregation_db.*;
import io.datakernel.aggregation_db.fieldtype.FieldType;
import io.datakernel.aggregation_db.fieldtype.FieldTypeLong;
import io.datakernel.aggregation_db.keytype.KeyType;
import io.datakernel.aggregation_db.keytype.KeyTypeInt;
import io.datakernel.aggregation_db.keytype.KeyTypeString;
import io.datakernel.codegen.utils.DefiningClassLoader;
import io.datakernel.cube.bean.DataItemResultString;
import io.datakernel.cube.bean.DataItemString1;
import io.datakernel.cube.bean.DataItemString2;
import io.datakernel.eventloop.Eventloop;
import io.datakernel.eventloop.NioEventloop;
import io.datakernel.stream.StreamConsumers;
import io.datakernel.stream.StreamProducers;
import org.junit.Test;

public class StringDimensionTest {
	public static Cube newCube(Eventloop eventloop, DefiningClassLoader classLoader, AggregationChunkStorage storage,
	                           AggregationStructure structure) {
<<<<<<< HEAD
		AggregationMetadataStorageStub aggregationMetadataStorage = new AggregationMetadataStorageStub();
		Cube cube = new Cube(eventloop, classLoader, new LogToCubeMetadataStorageStub(aggregationMetadataStorage), aggregationMetadataStorage,
				storage, structure);
=======
		AggregationMetadataStorage aggregationMetadataStorage = new AggregationMetadataStorageStub();
		Cube cube = new Cube(eventloop, classLoader, new LogToCubeMetadataStorageStub(), aggregationMetadataStorage,
				storage, structure, 100_000, 1_000_000);
>>>>>>> 7a2ea007
		cube.addAggregation(
				new AggregationMetadata("detailedAggregation", asList("key1", "key2"), asList("metric1", "metric2", "metric3")));
		return cube;
	}

	public static AggregationStructure cubeStructureWithStringDimension(DefiningClassLoader classLoader) {
		return new AggregationStructure(classLoader,
				ImmutableMap.<String, KeyType>builder()
						.put("key1", new KeyTypeString())
						.put("key2", new KeyTypeInt())
						.build(),
				ImmutableMap.<String, FieldType>builder()
						.put("metric1", new FieldTypeLong())
						.put("metric2", new FieldTypeLong())
						.put("metric3", new FieldTypeLong())
						.build());
	}

	@Test
	public void testQuery() throws Exception {
		DefiningClassLoader classLoader = new DefiningClassLoader();
		NioEventloop eventloop = new NioEventloop();
		AggregationChunkStorageStub storage = new AggregationChunkStorageStub(eventloop, classLoader);
		AggregationStructure structure = cubeStructureWithStringDimension(classLoader);
		Cube cube = newCube(eventloop, classLoader, storage, structure);
		StreamProducers.ofIterable(eventloop, asList(new DataItemString1("str1", 2, 10, 20), new DataItemString1("str2", 3, 10, 20)))
				.streamTo(cube.consumer(DataItemString1.class, DataItemString1.DIMENSIONS, DataItemString1.METRICS, new CubeTest.MyCommitCallback(cube)));
		StreamProducers.ofIterable(eventloop, asList(new DataItemString2("str2", 3, 10, 20), new DataItemString2("str1", 4, 10, 20)))
				.streamTo(cube.consumer(DataItemString2.class, DataItemString2.DIMENSIONS, DataItemString2.METRICS, new CubeTest.MyCommitCallback(cube)));
		eventloop.run();

		StreamConsumers.ToList<DataItemResultString> consumerToList = StreamConsumers.toList(eventloop);
		cube.query(DataItemResultString.class,
				new AggregationQuery()
						.keys("key1", "key2")
						.fields("metric1", "metric2", "metric3")
						.eq("key1", "str2")
						.eq("key2", 3))
				.streamTo(consumerToList);
		eventloop.run();

		List<DataItemResultString> actual = consumerToList.getList();
		List<DataItemResultString> expected = asList(new DataItemResultString("str2", 3, 10, 30, 20));

		System.out.println(consumerToList.getList());

		assertEquals(expected, actual);
	}
}<|MERGE_RESOLUTION|>--- conflicted
+++ resolved
@@ -41,15 +41,9 @@
 public class StringDimensionTest {
 	public static Cube newCube(Eventloop eventloop, DefiningClassLoader classLoader, AggregationChunkStorage storage,
 	                           AggregationStructure structure) {
-<<<<<<< HEAD
 		AggregationMetadataStorageStub aggregationMetadataStorage = new AggregationMetadataStorageStub();
 		Cube cube = new Cube(eventloop, classLoader, new LogToCubeMetadataStorageStub(aggregationMetadataStorage), aggregationMetadataStorage,
-				storage, structure);
-=======
-		AggregationMetadataStorage aggregationMetadataStorage = new AggregationMetadataStorageStub();
-		Cube cube = new Cube(eventloop, classLoader, new LogToCubeMetadataStorageStub(), aggregationMetadataStorage,
 				storage, structure, 100_000, 1_000_000);
->>>>>>> 7a2ea007
 		cube.addAggregation(
 				new AggregationMetadata("detailedAggregation", asList("key1", "key2"), asList("metric1", "metric2", "metric3")));
 		return cube;
