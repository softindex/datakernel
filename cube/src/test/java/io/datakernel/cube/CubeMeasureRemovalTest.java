--- conflicted
+++ resolved
@@ -178,19 +178,6 @@
 		assertEquals(1, chunks.size());
 		assertTrue(chunks.get(0).getMeasures().contains("revenue"));
 
-		StreamConsumerToList<LogItem> queryResultConsumer1 = new StreamConsumerToList<>(eventloop);
-		cube.queryRawStream(asList("date"), asList("clicks"), alwaysTrue(),
-				LogItem.class, DefiningClassLoader.create(classLoader)).streamTo(queryResultConsumer1);
-		eventloop.run();
-
-		HashMap<Integer, Long> map1 = new HashMap<>();
-		aggregateToMap(map1, listOfRandomLogItems1);
-
-		List<LogItem> queryResult1 = queryResultConsumer1.getList();
-		for (LogItem logItem : queryResult1) {
-			assertEquals(logItem.clicks, map1.get(logItem.date).longValue());
-		}
-
 		// Initialize cube with new structure (removed measure)
 		cube = Cube.create(eventloop, executor, classLoader, aggregationChunkStorage)
 				.withDimension("date", FieldTypes.ofLocalDate())
@@ -251,34 +238,18 @@
 		assertTrue(chunks.get(1).getMeasures().contains("revenue"));
 
 		// Aggregate manually
-<<<<<<< HEAD
-		HashMap<Integer, Long> map2 = new HashMap<>();
-		aggregateToMap(map2, listOfRandomLogItems1);
-		aggregateToMap(map2, listOfRandomLogItems2);
+		final Map<Integer, Long> map = Stream.concat(listOfRandomLogItems1.stream(), listOfRandomLogItems2.stream())
+				.collect(groupingBy(o -> o.date, reducing(0L, o -> o.clicks, (v, v2) -> v + v2)));
 
 		StreamConsumerToList<LogItem> queryResultConsumer2 = new StreamConsumerToList<>(eventloop);
-		cube.queryRawStream(asList("date"), asList("clicks"), alwaysTrue(),
-				LogItem.class, DefiningClassLoader.create(classLoader)).streamTo(queryResultConsumer2);
-=======
-		final Map<Integer, Long> map = Stream.concat(listOfRandomLogItems.stream(), listOfRandomLogItems2.stream())
-				.collect(groupingBy(o -> o.date, reducing(0L, o -> o.clicks, (v, v2) -> v + v2)));
-
-		StreamConsumers.ToList<LogItem> queryResultConsumer = new StreamConsumers.ToList<>(eventloop);
 		cube.queryRawStream(asList("date"), asList("clicks"), alwaysTrue(), LogItem.class, classLoader)
-				.streamTo(queryResultConsumer);
-
->>>>>>> 24e73315
+				.streamTo(queryResultConsumer2);
 		eventloop.run();
 
 		// Check query results
-<<<<<<< HEAD
 		List<LogItem> queryResult2 = queryResultConsumer2.getList();
 		for (LogItem logItem : queryResult2) {
-			assertEquals(logItem.clicks, map2.get(logItem.date).longValue());
-=======
-		for (LogItem logItem : queryResultBeforeConsolidation) {
 			assertEquals(logItem.clicks, map.remove(logItem.date).longValue());
->>>>>>> 24e73315
 		}
 		assertTrue(map.isEmpty());
 
@@ -348,7 +319,7 @@
 			eventloop.run();
 
 			final List<LogItem> listOfRandomLogItems = LogItem.getListOfRandomLogItems(100);
-			StreamProducers.ofIterable(eventloop, listOfRandomLogItems).streamTo(logManager.consumer("partitionA"));
+			StreamProducers.ofIterable(eventloop, listOfRandomLogItems).streamTo(logManager.consumerStream("partitionA"));
 			eventloop.run();
 
 			logOTProcessor1.processLog();
@@ -415,7 +386,7 @@
 			eventloop.run();
 
 			final List<LogItem> listOfRandomLogItems = LogItem.getListOfRandomLogItems(100);
-			StreamProducers.ofIterable(eventloop, listOfRandomLogItems).streamTo(logManager.consumer("partitionA"));
+			StreamProducers.ofIterable(eventloop, listOfRandomLogItems).streamTo(logManager.consumerStream("partitionA"));
 			eventloop.run();
 
 			logOTProcessor1.processLog();
