--- conflicted
+++ resolved
@@ -16,38 +16,16 @@
 
 package io.datakernel.cube.api;
 
-import static com.google.common.collect.Lists.newArrayList;
-import static io.datakernel.util.ByteBufStrings.wrapUTF8;
-
-import java.lang.reflect.Field;
-import java.lang.reflect.Type;
-import java.util.List;
-import java.util.Set;
-
-import com.google.common.base.Predicate;
-import com.google.common.collect.Iterables;
+import com.google.common.collect.Sets;
 import com.google.gson.*;
 import com.google.gson.reflect.TypeToken;
-import io.datakernel.aggregation_db.AggregationException;
-import io.datakernel.aggregation_db.AggregationQuery;
-import io.datakernel.aggregation_db.AggregationStructure;
-import io.datakernel.aggregation_db.gson.AggregationQueryGsonSerializer;
-import io.datakernel.aggregation_db.gson.QueryPredicatesGsonSerializer;
-import io.datakernel.aggregation_db.keytype.KeyType;
-import io.datakernel.aggregation_db.keytype.KeyTypeDate;
 import io.datakernel.async.CompletionCallback;
-<<<<<<< HEAD
-import io.datakernel.cube.AvailableDrillDowns;
-import io.datakernel.cube.Cube;
-=======
 import io.datakernel.async.ResultCallback;
 import io.datakernel.cube.*;
 import io.datakernel.cube.dimensiontype.DimensionType;
 import io.datakernel.cube.dimensiontype.DimensionTypeDate;
->>>>>>> 33200ff7
 import io.datakernel.eventloop.NioEventloop;
 import io.datakernel.http.AsyncHttpServer;
-import io.datakernel.http.HttpHeader;
 import io.datakernel.http.HttpRequest;
 import io.datakernel.http.HttpResponse;
 import io.datakernel.http.MiddlewareServlet;
@@ -55,6 +33,14 @@
 import io.datakernel.stream.StreamConsumers;
 import org.slf4j.Logger;
 import org.slf4j.LoggerFactory;
+
+import java.lang.reflect.Field;
+import java.lang.reflect.Type;
+import java.util.List;
+import java.util.Set;
+
+import static com.google.common.collect.Lists.newArrayList;
+import static io.datakernel.util.ByteBufStrings.wrapUTF8;
 
 public final class HttpJsonApiServer {
 	private static final Logger logger = LoggerFactory.getLogger(HttpJsonApiServer.class);
@@ -71,30 +57,14 @@
 	 * @param port      port to listen
 	 * @return server instance (not started)
 	 */
-	public static AsyncHttpServer httpServer(final Cube cube, final NioEventloop eventloop, int port) {
-		return httpServer(cube, eventloop).setListenPort(port);
-	}
-
-	/**
-	 * Creates an HTTP server, that runs in the specified event loop, processes JSON requests to the given cube.
-	 *
-	 * @param cube      cube to query
-	 * @param eventloop event loop, in which HTTP server is to run
-	 * @return server instance (not started)
-	 */
-	public static AsyncHttpServer httpServer(Cube cube, NioEventloop eventloop) {
+	public static AsyncHttpServer httpServer(final Cube cube, NioEventloop eventloop, int port) {
 		final Gson gson = new GsonBuilder()
-				.registerTypeAdapter(AggregationQuery.class, new AggregationQueryGsonSerializer())
-				.registerTypeAdapter(AggregationQuery.QueryPredicates.class, new QueryPredicatesGsonSerializer(cube.getStructure()))
+				.registerTypeAdapter(CubeQuery.class, new CubeQueryGsonSerializer())
+				.registerTypeAdapter(CubeQuery.CubePredicates.class, new CubePredicatesGsonSerializer(cube.getStructure()))
 				.create();
 
 		MiddlewareServlet servlet = new MiddlewareServlet();
 
-<<<<<<< HEAD
-		servlet.get(INFO_REQUEST_PATH, infoRequestHandler(gson, cube));
-
-		servlet.get(QUERY_REQUEST_PATH, queryHandler(gson, cube, eventloop));
-=======
 		servlet.get(INFO_REQUEST_PATH, new AsyncHttpServlet() {
 			@Override
 			public void serveAsync(HttpRequest request, ResultCallback<HttpResponse> callback) {
@@ -114,134 +84,11 @@
 				}
 			}
 		});
->>>>>>> 33200ff7
 
-		servlet.get(DIMENSIONS_REQUEST_PATH, dimensionsRequestHandler(gson, cube, eventloop));
+		servlet.get(QUERY_REQUEST_PATH, queryHandler(gson, cube, eventloop, false));
 
-<<<<<<< HEAD
-		servlet.use(new HttpErrorHandler() {
-			@Override
-			public void handle(Exception exception, HttpRequest request, MiddlewareRequestErrorContext context) {
-				if (exception instanceof AggregationException) {
-					context.send(HttpResponse.internalServerError500().body(wrapUTF8(exception.getMessage())));
-				} else {
-					context.send(HttpResponse.internalServerError500());
-				}
-			}
-		});
+		servlet.get(DIMENSIONS_REQUEST_PATH, queryHandler(gson, cube, eventloop, true));
 
-		return new AsyncHttpServer(eventloop, servlet);
-	}
-
-	private static HttpSuccessHandler dimensionsRequestHandler(final Gson gson, final Cube cube, final NioEventloop eventloop) {
-		return new HttpSuccessHandler() {
-			@Override
-			public void handle(HttpRequest request, final MiddlewareRequestContext context) {
-				logger.info("Got request {} for dimensions.", request);
-				String predicatesJson = request.getParameter("filters");
-				String measuresJson = request.getParameter("measures");
-				final String dimension = request.getParameter("dimension");
-
-				AggregationQuery.QueryPredicates queryPredicates = gson.fromJson(predicatesJson, AggregationQuery.QueryPredicates.class);
-				List<String> measures = getListOfStringsFromJsonArray(gson, measuresJson);
-				List<String> chain = cube.buildDrillDownChain(queryPredicates.keys(), dimension);
-				final Set<String> childrenDimensions = cube.findChildrenDimensions(dimension);
-				List<AggregationQuery.QueryPredicate> filteredPredicates = newArrayList(Iterables.filter(queryPredicates.asCollection(), new Predicate<AggregationQuery.QueryPredicate>() {
-					@Override
-					public boolean apply(AggregationQuery.QueryPredicate predicate) {
-						return !childrenDimensions.contains(predicate.key) && !predicate.key.equals(dimension);
-					}
-				}));
-
-				final AggregationQuery query = new AggregationQuery()
-						.keys(chain)
-						.fields(measures)
-						.predicates(filteredPredicates);
-
-				Class<?> resultClass = cube.getStructure().createResultClass(query);
-				final StreamConsumers.ToList<?> consumerStream = queryCube(resultClass, query, cube, eventloop);
-
-				consumerStream.addCompletionCallback(new CompletionCallback() {
-					@Override
-					public void onComplete() {
-						String jsonResult = constructJson(gson, cube, consumerStream.getList(), query, true);
-						context.send(createResponse(jsonResult));
-						logger.trace("Sending response {} to /dimensions query. Constructed query: {}", jsonResult, query);
-					}
-
-					@Override
-					public void onException(Exception e) {
-						logger.error("Sending response to /dimensions query failed. Constructed query: {}", query, e);
-					}
-				});
-			}
-		};
-	}
-
-	private static HttpResponse createResponse(String body) {
-		return HttpResponse.create()
-				.body(wrapUTF8(body))
-				.header(HttpHeader.ACCESS_CONTROL_ALLOW_ORIGIN, "*");
-	}
-
-	private static HttpSuccessHandler infoRequestHandler(final Gson gson, final Cube cube) {
-		return new HttpSuccessHandler() {
-			@Override
-			public void handle(HttpRequest request, MiddlewareRequestContext context) {
-				logger.info("Got request {} for available drill downs.", request);
-				Set<String> dimensions = getSetOfStringsFromJsonArray(gson, request.getParameter("dimensions"));
-				Set<String> measures = getSetOfStringsFromJsonArray(gson, request.getParameter("measures"));
-				AggregationQuery.QueryPredicates queryPredicates = gson.fromJson(request.getParameter("filters"), AggregationQuery.QueryPredicates.class);
-				AvailableDrillDowns availableDrillDowns =
-						cube.getAvailableDrillDowns(dimensions, queryPredicates, measures);
-
-				String responseJson = gson.toJson(availableDrillDowns);
-
-				context.send(createResponse(responseJson));
-			}
-		};
-	}
-
-	private static HttpSuccessHandler queryHandler(final Gson gson, final Cube cube, final NioEventloop eventloop) {
-		return new HttpSuccessHandler() {
-			@Override
-			public void handle(final HttpRequest request, final MiddlewareRequestContext context) {
-				logger.info("Got query {}", request);
-				List<String> dimensions = getListOfStringsFromJsonArray(gson, request.getParameter("dimensions"));
-				List<String> measures = getListOfStringsFromJsonArray(gson, request.getParameter("measures"));
-				String predicatesJson = request.getParameter("filters");
-				AggregationQuery.QueryPredicates queryPredicates = null;
-				if (predicatesJson != null) {
-					queryPredicates = gson.fromJson(predicatesJson, AggregationQuery.QueryPredicates.class);
-				}
-
-				Set<String> availableMeasures = cube.getAvailableMeasures(dimensions, measures);
-
-				final AggregationQuery finalQuery = new AggregationQuery()
-						.keys(dimensions)
-						.fields(newArrayList(availableMeasures));
-
-				if (queryPredicates != null) {
-					finalQuery.predicates(queryPredicates);
-				}
-
-				Class<?> resultClass = cube.getStructure().createResultClass(finalQuery);
-				final StreamConsumers.ToList<?> consumerStream = queryCube(resultClass, finalQuery, cube, eventloop);
-
-				consumerStream.addCompletionCallback(new CompletionCallback() {
-					@Override
-					public void onComplete() {
-						String jsonResult = constructJson(gson, cube, consumerStream.getList(), finalQuery, false);
-						context.send(createResponse(jsonResult));
-						logger.trace("Sending response {} to query {}.", jsonResult, finalQuery);
-					}
-
-					@Override
-					public void onException(Exception e) {
-						logger.error("Sending response to query {} failed.", finalQuery, e);
-					}
-				});
-=======
 		return new AsyncHttpServer(eventloop, servlet).setListenPort(port);
 	}
 
@@ -280,65 +127,60 @@
 				} catch (Exception e) {
 					callback.onResult(processException(e));
 				}
->>>>>>> 33200ff7
 			}
 		};
 	}
 
-	private static <T> StreamConsumers.ToList<T> queryCube(Class<T> resultClass, AggregationQuery query, Cube cube,
+	private static <T> StreamConsumers.ToList<T> queryCube(Class<T> resultClass, CubeQuery query, Cube cube,
 	                                                       NioEventloop eventloop) {
 		StreamConsumers.ToList<T> consumerStream = StreamConsumers.toList(eventloop);
 		cube.query(0, resultClass, query).streamTo(consumerStream);
 		return consumerStream;
 	}
 
-	private static Set<String> getSetOfStringsFromJsonArray(Gson gson, String json) {
+	private static Set<String> getStringsFromJsonArray(Gson gson, String json) {
 		Type type = new TypeToken<Set<String>>() {
 		}.getType();
 		return gson.fromJson(json, type);
 	}
 
-	private static List<String> getListOfStringsFromJsonArray(Gson gson, String json) {
-		Type type = new TypeToken<List<String>>() {
-		}.getType();
-		return gson.fromJson(json, type);
-	}
-
-	private static <T> String constructJson(Gson gson, Cube cube, List<T> results, AggregationQuery query, boolean ignoreMeasures) {
-		List<String> resultKeys = query.getResultKeys();
-		List<String> resultFields = query.getResultFields();
+	private static <T> String constructJson(Gson gson, Cube cube, List<T> results, CubeQuery query, boolean ignoreMeasures) {
+		List<String> resultDimensions = query.getResultDimensions();
+		List<String> resultMeasures = query.getResultMeasures();
 		JsonArray jsonResults = new JsonArray();
-		AggregationStructure structure = cube.getStructure();
+		CubeStructure structure = cube.getStructure();
 
 		try {
 			for (T result : results) {
 				Class<?> resultClass = result.getClass();
 				JsonObject resultJsonObject = new JsonObject();
 
-				for (String key : resultKeys) {
-					KeyType keyType = structure.getKeyType(key);
-					Field dimensionField = resultClass.getField(key);
+				for (String dimension : resultDimensions) {
+					DimensionType dimensionType = structure.getDimensionType(dimension);
+					Field dimensionField = resultClass.getDeclaredField(dimension);
+					dimensionField.setAccessible(true);
 					Object fieldValue = dimensionField.get(result);
-					if (keyType instanceof KeyTypeDate) {
-						String fieldValueString = keyType.toString(fieldValue);
-						resultJsonObject.add(key, new JsonPrimitive(fieldValueString));
+					if (dimensionType instanceof DimensionTypeDate) {
+						String fieldValueString = dimensionType.toString(fieldValue);
+						resultJsonObject.add(dimension, new JsonPrimitive(fieldValueString));
 					} else {
-						resultJsonObject.add(key, gson.toJsonTree(fieldValue));
+						resultJsonObject.add(dimension, gson.toJsonTree(fieldValue));
 					}
 				}
 
 				if (!ignoreMeasures) {
-					for (String field : resultFields) {
-						Field measureField = resultClass.getField(field);
+					for (String measure : resultMeasures) {
+						Field measureField = resultClass.getDeclaredField(measure);
+						measureField.setAccessible(true);
 						Object measureValue = measureField.get(result);
-						resultJsonObject.add(field, gson.toJsonTree(measureValue));
+						resultJsonObject.add(measure, gson.toJsonTree(measureValue));
 					}
 				}
 
 				jsonResults.add(resultJsonObject);
 			}
 		} catch (Exception e) {
-			logger.trace("Reflection exception thrown while trying to serialize fields. Query: {}. Cube: {}", query, cube, e);
+			logger.trace("Reflection exception thrown while trying to serialize fields. Query: {}. Cube: {}", query, e);
 		}
 
 		return jsonResults.toString();
