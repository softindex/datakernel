--- conflicted
+++ resolved
@@ -30,10 +30,6 @@
 import io.datakernel.aggregation_db.fieldtype.FieldType;
 import io.datakernel.aggregation_db.gson.QueryPredicatesGsonSerializer;
 import io.datakernel.aggregation_db.keytype.KeyType;
-<<<<<<< HEAD
-import io.datakernel.aggregation_db.keytype.KeyTypeDate;
-=======
->>>>>>> b1baadab
 import io.datakernel.async.ResultCallback;
 import io.datakernel.codegen.AsmBuilder;
 import io.datakernel.codegen.ExpressionComparator;
@@ -97,16 +93,6 @@
 		return httpServer(cube, eventloop, classLoader).setListenPort(port);
 	}
 
-<<<<<<< HEAD
-=======
-	private static HttpResponse createResponse(String body) {
-		return HttpResponse.create()
-				.contentType(MediaType.HTML_UTF_8.toString())
-				.body(wrapUTF8(body))
-				.header(HttpHeader.ACCESS_CONTROL_ALLOW_ORIGIN, "*");
-	}
-
->>>>>>> b1baadab
 	private static AsyncHttpServlet dimensionsRequestHandler(final Gson gson, final Cube cube, final NioEventloop eventloop,
 	                                                         final DefiningClassLoader classLoader) {
 		return new AsyncHttpServlet() {
@@ -147,11 +133,7 @@
 
 					@Override
 					public void onException(Exception e) {
-<<<<<<< HEAD
 						callback.onResult(response500(e));
-=======
-						callback.onResult(processException(e));
->>>>>>> b1baadab
 						logger.error("Sending response to /dimensions query failed. Constructed query: {}", query, e);
 					}
 				});
@@ -184,7 +166,7 @@
 			public void serveAsync(HttpRequest request, final ResultCallback<HttpResponse> callback) {
 				logger.info("Got query {}", request);
 				List<String> dimensions = getListOfStrings(gson, request.getParameter("dimensions"));
-				Set<String> measures = getSetOfStrings(gson, request.getParameter("measures"));
+				List<String> measures = getListOfStrings(gson, request.getParameter("measures"));
 				String predicatesJson = request.getParameter("filters");
 
 				AggregationQuery.QueryPredicates queryPredicates = null;
@@ -214,7 +196,6 @@
 
 					@Override
 					public void onException(Exception e) {
-<<<<<<< HEAD
 						callback.onResult(response500(e));
 						logger.error("Sending response to query {} failed.", finalQuery, e);
 					}
@@ -354,7 +335,7 @@
 							Collections.sort(results, finalComparator);
 						}
 
-						String jsonResult = constructReportingQueryJson(gson, structure, queryMeasures,
+						String jsonResult = constructReportingQueryJson(gson, resultClass, structure, queryMeasures,
 								consumerStream.getList(), totalsPlaceholder, finalQuery, classLoader, limit, offset);
 						callback.onResult(createResponse(jsonResult));
 						logger.trace("Sending response {} to query {}.", jsonResult, finalQuery);
@@ -363,9 +344,6 @@
 					@Override
 					public void onException(Exception e) {
 						callback.onResult(response500(e));
-=======
-						callback.onResult(processException(e));
->>>>>>> b1baadab
 						logger.error("Sending response to query {} failed.", finalQuery, e);
 					}
 				});
@@ -448,8 +426,7 @@
 		return jsonResults.toString();
 	}
 
-<<<<<<< HEAD
-	private static <T> String constructReportingQueryJson(Gson gson, AggregationStructure structure, List<String> resultFields,
+	private static <T> String constructReportingQueryJson(Gson gson, Class<?> resultClass, AggregationStructure structure, List<String> resultFields,
 	                                                      List<T> results, TotalsPlaceholder totalsPlaceholder, AggregationQuery query,
 	                                                      DefiningClassLoader classLoader, Integer limit, Integer offset) {
 		List<String> resultKeys = query.getResultKeys();
@@ -467,43 +444,11 @@
 		else
 			end = start + limit;
 
-		for (int i = start; i < end; ++i) {
-			T result = results.get(i);
-			Class<?> resultClass = result.getClass();
-			JsonObject resultJsonObject = new JsonObject();
-
-			for (String key : resultKeys) {
-				addValueOfKey(resultJsonObject, result, resultClass, key, structure, classLoader, gson);
-			}
-
-			for (String field : resultFields) {
-				Object fieldValue = generateGetter(classLoader, resultClass, field).get(result);
-				resultJsonObject.add(field, gson.toJsonTree(fieldValue));
-			}
-
-			jsonRecords.add(resultJsonObject);
-		}
-
-		for (String field : resultFields) {
-			Object totalFieldValue = generateGetter(classLoader, totalsPlaceholder.getClass(), field).get(totalsPlaceholder);
-			jsonTotals.addProperty(field, totalFieldValue.toString());
-		}
-
-		jsonResult.add("records", jsonRecords);
-		jsonResult.add("totals", jsonTotals);
-		jsonResult.addProperty("count", results.size());
-
-		return jsonResult.toString();
-	}
-
-	private static <T> String constructDimensionsJson(Gson gson, Cube cube, List<T> results, AggregationQuery query,
-=======
-	private static <T> String constructDimensionsJson(Cube cube, Class<?> resultClass, List<T> results, AggregationQuery query,
->>>>>>> b1baadab
-	                                                  DefiningClassLoader classLoader) {
-		List<String> resultKeys = query.getResultKeys();
-		JsonArray jsonResults = new JsonArray();
-		AggregationStructure structure = cube.getStructure();
+		FieldGetter[] fieldGetters = new FieldGetter[resultFields.size()];
+		for (int i = 0; i < resultFields.size(); i++) {
+			String field = resultFields.get(i);
+			fieldGetters[i] = generateGetter(classLoader, resultClass, field);
+		}
 
 		FieldGetter[] keyGetters = new FieldGetter[resultKeys.size()];
 		KeyType[] keyTypes = new KeyType[resultKeys.size()];
@@ -513,6 +458,47 @@
 			keyTypes[i] = structure.getKeyType(key);
 		}
 
+		for (int i = start; i < end; ++i) {
+			T result = results.get(i);
+			JsonObject resultJsonObject = new JsonObject();
+
+			for (int j = 0; j < resultKeys.size(); j++) {
+				resultJsonObject.add(resultKeys.get(i), keyTypes[i].toJson(keyGetters[i].get(result)));
+			}
+
+			for (int j = 0; j < resultFields.size(); j++) {
+				resultJsonObject.add(resultFields.get(i), new JsonPrimitive((Number) fieldGetters[i].get(result)));
+			}
+
+			jsonRecords.add(resultJsonObject);
+		}
+
+		for (String field : resultFields) {
+			Object totalFieldValue = generateGetter(classLoader, totalsPlaceholder.getClass(), field).get(totalsPlaceholder);
+			jsonTotals.addProperty(field, totalFieldValue.toString());
+		}
+
+		jsonResult.add("records", jsonRecords);
+		jsonResult.add("totals", jsonTotals);
+		jsonResult.addProperty("count", results.size());
+
+		return jsonResult.toString();
+	}
+
+	private static <T> String constructDimensionsJson(Cube cube, Class<?> resultClass, List<T> results, AggregationQuery query,
+	                                                  DefiningClassLoader classLoader) {
+		List<String> resultKeys = query.getResultKeys();
+		JsonArray jsonResults = new JsonArray();
+		AggregationStructure structure = cube.getStructure();
+
+		FieldGetter[] keyGetters = new FieldGetter[resultKeys.size()];
+		KeyType[] keyTypes = new KeyType[resultKeys.size()];
+		for (int i = 0; i < resultKeys.size(); i++) {
+			String key = resultKeys.get(i);
+			keyGetters[i] = generateGetter(classLoader, resultClass, key);
+			keyTypes[i] = structure.getKeyType(key);
+		}
+
 		for (T result : results) {
 			JsonObject resultJsonObject = new JsonObject();
 
@@ -524,19 +510,6 @@
 		}
 
 		return jsonResults.toString();
-	}
-
-<<<<<<< HEAD
-	private static void addValueOfKey(JsonObject resultJsonObject, Object result, Class<?> resultClass, String key,
-	                                  AggregationStructure structure, DefiningClassLoader classLoader, Gson gson) {
-		KeyType keyType = structure.getKeyType(key);
-		Object valueOfKey = generateGetter(classLoader, resultClass, key).get(result);
-		if (keyType instanceof KeyTypeDate) {
-			String fieldValueString = keyType.toString(valueOfKey);
-			resultJsonObject.add(key, new JsonPrimitive(fieldValueString));
-		} else {
-			resultJsonObject.add(key, gson.toJsonTree(valueOfKey));
-		}
 	}
 
 	/* Codegen utils */
@@ -564,7 +537,7 @@
 
 	private static TotalsPlaceholder createTotalsPlaceholder(DefiningClassLoader classLoader,
 	                                                         AggregationStructure structure, Class<?> inputClass,
-	                                                 Set<String> requestedStoredFields, Set<String> computedMeasureNames) {
+	                                                         Set<String> requestedStoredFields, Set<String> computedMeasureNames) {
 		AsmBuilder<TotalsPlaceholder> builder = new AsmBuilder<>(classLoader, TotalsPlaceholder.class);
 
 		ExpressionSequence initAccumulatorSequence = sequence();
@@ -603,8 +576,6 @@
 		return builder.newInstance();
 	}
 
-=======
->>>>>>> b1baadab
 	private static FieldGetter generateGetter(DefiningClassLoader classLoader, Class<?> objClass, String propertyName) {
 		AsmBuilder<FieldGetter> builder = new AsmBuilder<>(classLoader, FieldGetter.class);
 		// TODO (dtkachenko): use getter expression instead of field expression
@@ -631,9 +602,9 @@
 		return builder.newInstance();
 	}
 
-	/* HTTP response utils */
 	private static HttpResponse createResponse(String body) {
 		return HttpResponse.create()
+				.contentType(MediaType.HTML_UTF_8.toString())
 				.body(wrapUTF8(body))
 				.header(HttpHeader.ACCESS_CONTROL_ALLOW_ORIGIN, "*");
 	}
