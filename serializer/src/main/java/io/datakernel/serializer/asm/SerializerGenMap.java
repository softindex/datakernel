--- conflicted
+++ resolved
@@ -64,16 +64,6 @@
 		Expression length = call(arg(0), "writeVarInt", length(value));
 
 		return sequence(length, mapForEach(value,
-<<<<<<< HEAD
-				new ForVar() {
-					@Override
-					public Expression forVar(Expression item) {return keySerializer.serialize(cast(item, keySerializer.getRawType()), version, staticMethods);}
-				},
-				new ForVar() {
-					@Override
-					public Expression forVar(Expression item) {return valueSerializer.serialize(cast(item, valueSerializer.getRawType()), version, staticMethods);}
-				})
-=======
 						new ForVar() {
 							@Override
 							public Expression forVar(Expression it) {return keySerializer.serialize(cast(it, keySerializer.getRawType()), version, staticMethods);}
@@ -82,7 +72,6 @@
 							@Override
 							public Expression forVar(Expression it) {return valueSerializer.serialize(cast(it, valueSerializer.getRawType()), version, staticMethods);}
 						})
->>>>>>> 74946e20
 		);
 	}
 
