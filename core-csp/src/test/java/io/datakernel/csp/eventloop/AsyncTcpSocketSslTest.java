--- conflicted
+++ resolved
@@ -16,7 +16,6 @@
 
 package io.datakernel.csp.eventloop;
 
-import io.datakernel.async.process.AsyncCloseable;
 import io.datakernel.bytebuf.ByteBuf;
 import io.datakernel.bytebuf.ByteBufStrings;
 import io.datakernel.csp.ChannelSupplier;
@@ -53,6 +52,7 @@
 import java.util.concurrent.Executors;
 import java.util.function.Consumer;
 
+import static io.datakernel.async.process.AsyncCloseable.CLOSE_EXCEPTION;
 import static io.datakernel.bytebuf.ByteBufStrings.wrapAscii;
 import static io.datakernel.csp.binary.BinaryChannelSupplier.UNEXPECTED_END_OF_STREAM_EXCEPTION;
 import static io.datakernel.promise.TestUtils.await;
@@ -178,7 +178,6 @@
 		assertEquals(TEST_STRING, result);
 	}
 
-
 	@Test
 	public void sendsLargeAmountOfDataFromClientToServer() throws IOException {
 		startServer(sslContext, serverSsl -> BinaryChannelSupplier.of(ChannelSupplier.ofSocket(serverSsl))
@@ -215,7 +214,7 @@
 				socket.write(wrapAscii("He"))
 						.whenComplete(socket::close)
 						.then(() -> socket.write(wrapAscii("ello")))
-						.whenComplete(($, e) -> assertSame(AsyncCloseable.CLOSE_EXCEPTION, e)));
+						.whenComplete(($, e) -> assertSame(CLOSE_EXCEPTION, e)));
 
 		Throwable e = awaitException(AsyncTcpSocketNio.connect(ADDRESS)
 				.map(socket -> AsyncTcpSocketSsl.wrapClientSocket(socket, sslContext, executor))
@@ -225,9 +224,6 @@
 							.whenException(supplier::closeEx);
 				}));
 
-<<<<<<< HEAD
-		assertSame(AsyncCloseable.CLOSE_EXCEPTION, e);
-=======
 		assertSame(UNEXPECTED_END_OF_STREAM_EXCEPTION, e);
 	}
 
@@ -256,7 +252,6 @@
 				.map(tcpSocket -> AsyncTcpSocketSsl.wrapClientSocket(tcpSocket, sslContext, executor))
 				.then(socket -> socket.write(ByteBufStrings.wrapUtf8("hello"))));
 		assertEquals(CLOSE_EXCEPTION, exception);
->>>>>>> 3725f664
 	}
 
 	static void startServer(SSLContext sslContext, Consumer<AsyncTcpSocket> logic) throws IOException {
