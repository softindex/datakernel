/*
 * Copyright (C) 2015-2018 SoftIndex LLC.
 *
 * Licensed under the Apache License, Version 2.0 (the "License");
 * you may not use this file except in compliance with the License.
 * You may obtain a copy of the License at
 *
 * http://www.apache.org/licenses/LICENSE-2.0
 *
 * Unless required by applicable law or agreed to in writing, software
 * distributed under the License is distributed on an "AS IS" BASIS,
 * WITHOUT WARRANTIES OR CONDITIONS OF ANY KIND, either express or implied.
 * See the License for the specific language governing permissions and
 * limitations under the License.
 */

package io.datakernel.csp;

import io.datakernel.async.process.AsyncCloseable;
import io.datakernel.async.process.AsyncProcess;
import io.datakernel.common.exception.StacklessException;
import io.datakernel.csp.binary.BinaryChannelSupplier;
import io.datakernel.promise.Promise;
import io.datakernel.promise.SettablePromise;
import org.jetbrains.annotations.NotNull;
import org.jetbrains.annotations.Nullable;

import static io.datakernel.common.Recyclable.tryRecycle;

/**
 * An abstract AsyncProcess which describes interactions
 * between ChannelSupplier and ChannelConsumer. A universal
 * class which can be set up for various behaviours. May contain
 * an input ({@link ChannelSupplier}) and output ({@link ChannelConsumer}).
 * <p>
 * After process completes, a {@code Promise} of {@code null} is returned.
 * New process can't be started before the previous one ends.
 * Process can be cancelled or closed manually.
 */
public abstract class AbstractCommunicatingProcess implements AsyncProcess {
	public static final StacklessException ASYNC_PROCESS_IS_COMPLETE = new StacklessException(AbstractCommunicatingProcess.class, "AsyncProcess is complete");

	private boolean processStarted;
	private boolean processComplete;
	private final SettablePromise<Void> processCompletion = new SettablePromise<>();

	protected void beforeProcess() {
	}

	protected void afterProcess(@Nullable Throwable e) {
	}

	public boolean isProcessStarted() {
		return processStarted;
	}

	public boolean isProcessComplete() {
		return processComplete;
	}

	protected void completeProcess() {
		completeProcessEx(null);
	}

	protected void completeProcessEx(@Nullable Throwable e) {
		if (isProcessComplete()) return;
		processComplete = true;
		if (e == null) {
			processCompletion.trySet(null);
			afterProcess(null);
		} else {
			closeEx(e);
		}
	}

	@NotNull
	@Override
	public Promise<Void> getProcessCompletion() {
		return processCompletion;
	}

	/**
	 * Starts this communicating process if it is not started yet.
	 * Consistently executes {@link #beforeProcess()} and
	 * {@link #doProcess()}.
	 *
	 * @return {@code promise} with null result as the marker
	 * of completion of the process
	 */
	@NotNull
	@Override
	public final Promise<Void> startProcess() {
		if (!processStarted) {
			processStarted = true;
			beforeProcess();
			doProcess();
		}
		return processCompletion;
	}

	/**
	 * Describes the main operations of the communicating process.
	 * May include interaction between input ({@link ChannelSupplier})
	 * and output ({@link ChannelConsumer}).
	 */
	protected abstract void doProcess();

	/**
	 * Closes this process if it is not completed yet.
	 * Executes {@link #doClose(Throwable)} and
	 * {@link #afterProcess(Throwable)}.
	 *
	 * @param e exception that is used to close process with
	 */
	@Override
	public final void closeEx(@NotNull Throwable e) {
		if (isProcessComplete()) return;
		processComplete = true;
		doClose(e);
		processCompletion.trySetException(e);
		afterProcess(e);
	}

	/**
	 * An operation which is executed in case
	 * of manual closing.
	 *
	 * @param e an exception thrown on closing
	 */
	protected abstract void doClose(Throwable e);

	/**
	 * Closes this process with {@link AsyncCloseable#CLOSE_EXCEPTION}
	 */
	@Override
	public final void close() {
		AsyncProcess.super.close();
	}

	protected final <T> ChannelSupplier<T> sanitize(ChannelSupplier<T> supplier) {
		return new AbstractChannelSupplier<T>() {
			@Override
			protected Promise<T> doGet() {
				return sanitize(supplier.get());
			}

			@Override
			protected void onClosed(@NotNull Throwable e) {
				supplier.closeEx(e);
				AbstractCommunicatingProcess.this.closeEx(e);
			}
		};
	}

	protected final <T> ChannelConsumer<T> sanitize(ChannelConsumer<T> consumer) {
		return new AbstractChannelConsumer<T>() {
			@Override
			protected Promise<Void> doAccept(@Nullable T item) {
				return sanitize(consumer.accept(item));
			}

			@Override
			protected void onClosed(@NotNull Throwable e) {
				consumer.closeEx(e);
				AbstractCommunicatingProcess.this.closeEx(e);
			}
		};
	}

	protected final BinaryChannelSupplier sanitize(BinaryChannelSupplier supplier) {
		return new BinaryChannelSupplier(supplier.getBufs()) {
			@Override
			public Promise<Void> needMoreData() {
				return sanitize(supplier.needMoreData());
			}

			@Override
			public Promise<Void> endOfStream() {
				return sanitize(supplier.endOfStream());
			}

			@Override
			public void closeEx(@NotNull Throwable e) {
				supplier.closeEx(e);
				AbstractCommunicatingProcess.this.closeEx(e);
			}
		};
	}

	protected final <T> Promise<T> sanitize(Promise<T> promise) {
<<<<<<< HEAD
		return promise
=======
		assert !isProcessComplete();
		return promise.async()
>>>>>>> 85026790
				.thenEx(this::sanitize);
	}

	/**
	 * Closes this process and returns a promise of {@code e}
	 * exception if provided {@code e} is not {@code null}.
	 * Otherwise, returns a promise of {@code value}. If the
	 * process was already completed, returns a promise of
	 * {@link #ASYNC_PROCESS_IS_COMPLETE} and recycles the
	 * provided {@code value}.
	 *
	 * @return a promise of {@code value} if {@code e} is
	 * {@code null} and {@code promise} of {@code e} exception
	 * otherwise. If the process was already completed,
	 * returns {@link #ASYNC_PROCESS_IS_COMPLETE}.
	 */
	protected final <T> Promise<T> sanitize(T value, @Nullable Throwable e) {
		if (isProcessComplete()) {
			tryRecycle(value);
			if (value instanceof AsyncCloseable) {
				((AsyncCloseable) value).closeEx(ASYNC_PROCESS_IS_COMPLETE);
			}
			return Promise.ofException(ASYNC_PROCESS_IS_COMPLETE);
		}
		if (e == null) {
			return Promise.of(value);
		} else {
			closeEx(e);
			return Promise.ofException(e);
		}
	}

}<|MERGE_RESOLUTION|>--- conflicted
+++ resolved
@@ -188,12 +188,7 @@
 	}
 
 	protected final <T> Promise<T> sanitize(Promise<T> promise) {
-<<<<<<< HEAD
-		return promise
-=======
-		assert !isProcessComplete();
 		return promise.async()
->>>>>>> 85026790
 				.thenEx(this::sanitize);
 	}
 
