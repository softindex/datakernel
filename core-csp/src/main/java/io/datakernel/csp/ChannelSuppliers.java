--- conflicted
+++ resolved
@@ -370,16 +370,12 @@
 
 			@Override
 			public int read(@NotNull byte[] b, int off, int len) throws IOException {
-<<<<<<< HEAD
-				return doRead(buf -> buf.read(b, off, Math.min(len, buf.readRemaining())));
+				return doRead(buf -> buf.read(b, off, min(len, buf.readRemaining())));
 			}
 
 			@Override
 			public int available() {
 				return current != null && !isClosed ? current.readRemaining() : 0;
-=======
-				return doRead(buf -> buf.read(b, off, min(buf.readRemaining(), len)));
->>>>>>> 69ebb623
 			}
 
 			private int doRead(ToIntFunction<ByteBuf> reader) throws IOException {
