/*
 * Copyright (C) 2015-2019 SoftIndex LLC.
 *
 * Licensed under the Apache License, Version 2.0 (the "License");
 * you may not use this file except in compliance with the License.
 * You may obtain a copy of the License at
 *
 * http://www.apache.org/licenses/LICENSE-2.0
 *
 * Unless required by applicable law or agreed to in writing, software
 * distributed under the License is distributed on an "AS IS" BASIS,
 * WITHOUT WARRANTIES OR CONDITIONS OF ANY KIND, either express or implied.
 * See the License for the specific language governing permissions and
 * limitations under the License.
 */

package io.datakernel.csp;

import io.datakernel.async.process.Cancellable;
import io.datakernel.bytebuf.ByteBuf;
import io.datakernel.bytebuf.ByteBufPool;
import io.datakernel.common.MemSize;
import io.datakernel.common.collection.CollectionUtils;
import io.datakernel.common.collection.Try;
import io.datakernel.common.exception.StacklessException;
import io.datakernel.common.exception.UncheckedException;
import io.datakernel.csp.queue.ChannelBuffer;
import io.datakernel.csp.queue.ChannelZeroBuffer;
import io.datakernel.eventloop.Eventloop;
import io.datakernel.promise.Promise;
import io.datakernel.promise.Promises;
import io.datakernel.promise.SettablePromise;
import org.jetbrains.annotations.NotNull;
import org.jetbrains.annotations.Nullable;

import java.io.IOException;
import java.io.InputStream;
import java.util.Iterator;
import java.util.concurrent.CompletableFuture;
import java.util.concurrent.ExecutionException;
import java.util.concurrent.Executor;
import java.util.concurrent.TimeoutException;
import java.util.function.BiConsumer;
import java.util.function.Function;
import java.util.function.ToIntFunction;

import static io.datakernel.common.Preconditions.checkState;
import static io.datakernel.common.Recyclable.deepRecycle;
import static io.datakernel.common.Recyclable.tryRecycle;
import static io.datakernel.common.Utils.nullify;
import static java.util.concurrent.TimeUnit.MILLISECONDS;
import static java.lang.Math.min;
import static io.datakernel.eventloop.RunnableWithContext.wrapContext;

/**
 * Provides additional functionality for managing {@link ChannelSupplier}s.
 * Includes helper classes: ChannelSupplierOfException, ChannelSupplierOfIterator,
 * ChannelSupplierOfValue, ChannelSupplierEmpty.
 */
public final class ChannelSuppliers {

	/**
	 * @see #concat(Iterator)
	 */
	public static <T> ChannelSupplier<T> concat(ChannelSupplier<? extends T> supplier1, ChannelSupplier<? extends T> supplier2) {
		return concat(CollectionUtils.asIterator(supplier1, supplier2));
	}

	/**
	 * @see #concat(Iterator)
	 */
	@SafeVarargs
	public static <T> ChannelSupplier<T> concat(ChannelSupplier<? extends T>... suppliers) {
		return concat(CollectionUtils.asIterator(suppliers));
	}

	/**
	 * Creates a new ChannelSupplier which on {@code get()} call returns
	 * the result wrapped in {@code promise} of the first ChannelSuppliers'
	 * {@code promise} that was successfully completed with a non-null result.
	 * If all of the ChannelSuppliers of the iterator have a {@code null}
	 * {@code promise} result, a {@code promise} of {@code null} will be returned.
	 * <p>
	 * If one of the ChannelSuppliers' {@code promises} completes with an exception,
	 * all subsequent elements of the iterator will be closed and a
	 * {@code promise} of exception will be returned.
	 *
	 * @param iterator an iterator of ChannelSuppliers
	 * @param <T>      type of data wrapped in the ChannelSuppliers
	 * @return a ChannelSupplier of {@code <T>}
	 */
	public static <T> ChannelSupplier<T> concat(Iterator<? extends ChannelSupplier<? extends T>> iterator) {
		return new AbstractChannelSupplier<T>() {
			ChannelSupplier<? extends T> current = ChannelSupplier.of();

			@Override
			protected Promise<T> doGet() {
				return current.get()
						.thenEx((value, e) -> {
							if (e == null) {
								if (value != null) {
									return Promise.of(value);
								} else {
									if (iterator.hasNext()) {
										current = iterator.next();
										return get();
									} else {
										return Promise.of(null);
									}
								}
							} else {
								while (iterator.hasNext()) {
									iterator.next().close(e);
								}
								return Promise.ofException(e);
							}
						});
			}

			@Override
			protected void onClosed(@NotNull Throwable e) {
				current.close(e);
				while (iterator.hasNext()) {
					iterator.next().close(e);
				}
			}
		};
	}

	/**
	 * Collects data provided by the {@code supplier} asynchronously and returns a
	 * promise of accumulated result. This process will be getting values from the
	 * {@code supplier}, until a promise of {@code null} is returned, which represents
	 * end of stream.
	 * <p>
	 * If {@code get} returns a promise of exception or there was an exception while
	 * {@code accumulator} accepted values, a promise of {@code exception} will be
	 * returned and the process will stop.
	 *
	 * @param supplier     a {@code ChannelSupplier} which provides data to be collected
	 * @param initialValue a value which will accumulate the results of accumulator
	 * @param accumulator  a {@link BiConsumer} which may perform some operations over provided
	 *                     by supplier data and accumulates the result to the initialValue
	 * @param finisher     a {@link Function} which performs the final transformation of the
	 *                     accumulated value
	 * @param <T>          a data type provided by the {@code supplier}
	 * @param <A>          an intermediate accumulation data type
	 * @param <R>          a data type of final result of {@code finisher}
	 * @return a promise of accumulated result, transformed by the {@code finisher}
	 */
	public static <T, A, R> Promise<R> collect(ChannelSupplier<T> supplier,
			A initialValue, BiConsumer<A, T> accumulator, Function<A, R> finisher) {
		return Promise.ofCallback(cb ->
				toCollectorImpl(supplier, initialValue, accumulator, finisher, cb));
	}

	private static <T, A, R> void toCollectorImpl(ChannelSupplier<T> supplier,
			A accumulatedValue, BiConsumer<A, T> accumulator, Function<A, R> finisher,
			SettablePromise<R> cb) {
		Promise<T> promise;
		while (true) {
			promise = supplier.get();
			if (!promise.isResult()) break;
			T item = promise.getResult();
			if (item != null) {
				try {
					accumulator.accept(accumulatedValue, item);
				} catch (UncheckedException u) {
					Throwable cause = u.getCause();
					supplier.close(cause);
					cb.setException(cause);
					return;
				}
				continue;
			}
			break;
		}
		promise.whenComplete((value, e) -> {
			if (e == null) {
				if (value != null) {
					try {
						accumulator.accept(accumulatedValue, value);
					} catch (UncheckedException u) {
						Throwable cause = u.getCause();
						supplier.close(cause);
						cb.setException(cause);
						return;
					}
					toCollectorImpl(supplier, accumulatedValue, accumulator, finisher, cb);
				} else {
					cb.set(finisher.apply(accumulatedValue));
				}
			} else {
				deepRecycle(finisher.apply(accumulatedValue));
				cb.setException(e);
			}
		});
	}

	public static <T> Promise<Void> streamTo(Promise<ChannelSupplier<T>> supplier, Promise<ChannelConsumer<T>> consumer) {
		return Promises.toTuple(supplier.toTry(), consumer.toTry())
				.then(t -> streamTo(t.getValue1(), t.getValue2()));
	}

	public static <T> Promise<Void> streamTo(Try<ChannelSupplier<T>> supplier, Try<ChannelConsumer<T>> consumer) {
		if (supplier.isSuccess() && consumer.isSuccess()) {
			return streamTo(supplier.get(), consumer.get());
		}
		StacklessException exception = new StacklessException("Channel stream failed");
		supplier.consume(Cancellable::cancel, exception::addSuppressed);
		consumer.consume(Cancellable::cancel, exception::addSuppressed);
		return Promise.ofException(exception);
	}

	/**
	 * Streams data from the {@code supplier} to the {@code consumer} until {@code get()}
	 * of {@code supplier} returns a promise of {@code null}.
	 * <p>
	 * If {@code get} returns a promise of exception or there was an exception while
	 * {@code consumer} accepted values, a promise of {@code exception} will be
	 * returned and the process will stop.
	 *
	 * @param supplier a supplier which provides some data
	 * @param consumer a consumer which accepts the provided by supplier data
	 * @param <T>      a data type of values passed from the supplier to consumer
	 * @return a promise of {@code null} as a marker of completion of stream,
	 * or promise of exception, if there was an exception while streaming
	 */
	public static <T> Promise<Void> streamTo(ChannelSupplier<T> supplier, ChannelConsumer<T> consumer) {
		return Promise.ofCallback(cb ->
				streamToImpl(supplier, consumer, cb));
	}

	private static <T> void streamToImpl(ChannelSupplier<T> supplier, ChannelConsumer<T> consumer, SettablePromise<Void> cb) {
		Promise<T> supplierPromise;
		while (true) {
			supplierPromise = supplier.get();
			if (!supplierPromise.isResult()) break;
			T item = supplierPromise.getResult();
			if (item == null) break;
			Promise<Void> consumerPromise = consumer.accept(item);
			if (consumerPromise.isResult()) continue;
			consumerPromise.whenComplete(($, e) -> {
				if (e == null) {
					streamToImpl(supplier, consumer, cb);
				} else {
					supplier.close(e);
					cb.trySetException(e);
				}
			});
			return;
		}
		supplierPromise
				.whenComplete((item, e1) -> {
					if (e1 == null) {
						consumer.accept(item)
								.whenComplete(($, e2) -> {
									if (e2 == null) {
										if (item != null) {
											streamToImpl(supplier, consumer, cb);
										} else {
											cb.trySet(null);
										}
									} else {
										supplier.close(e2);
										cb.trySetException(e2);
									}
								});
					} else {
						consumer.close(e1);
						cb.trySetException(e1);
					}
				});
	}

	public static <T> ChannelSupplier<T> prefetch(int count, ChannelSupplier<T> actual) {
		ChannelBuffer<T> buffer = new ChannelBuffer<>(count);
		actual.streamTo(buffer.getConsumer());
		return buffer.getSupplier();
	}

	public static <T> ChannelSupplier<T> prefetch(ChannelSupplier<T> actual) {
		ChannelZeroBuffer<T> buffer = new ChannelZeroBuffer<>();
		actual.streamTo(buffer.getConsumer());
		return buffer.getSupplier();
	}

	/**
	 * Transforms this {@code ChannelSupplier} data of <T> type with provided {@code fn},
	 * which returns an {@link Iterator} of a <V> type. Then provides this value to ChannelSupplier of <V>.
	 */
	public static <T, V> ChannelSupplier<V> remap(ChannelSupplier<T> supplier, Function<? super T, ? extends Iterator<? extends V>> fn) {
		return new AbstractChannelSupplier<V>(supplier) {
			Iterator<? extends V> iterator = CollectionUtils.emptyIterator();
			boolean endOfStream;

			@Override
			protected Promise<V> doGet() {
				if (iterator.hasNext()) return Promise.of(iterator.next());
				return Promise.ofCallback(this::next);
			}

			private void next(SettablePromise<V> cb) {
				if (!endOfStream) {
					supplier.get()
							.whenComplete((item, e) -> {
								if (e == null) {
									if (item == null) endOfStream = true;
									iterator = fn.apply(item);
									if (iterator.hasNext()) {
										cb.set(iterator.next());
									} else {
										next(cb);
									}
								} else {
									cb.setException(e);
								}
							});
				} else {
					cb.set(null);
				}
			}
		};
	}

	public static ChannelSupplier<ByteBuf> inputStreamAsChannelSupplier(Executor executor, MemSize bufSize, InputStream is) {
		return inputStreamAsChannelSupplier(executor, bufSize.toInt(), is);
	}

	public static ChannelSupplier<ByteBuf> inputStreamAsChannelSupplier(Executor executor, int bufSize, InputStream inputStream) {
		return new AbstractChannelSupplier<ByteBuf>() {
			@Override
			protected Promise<ByteBuf> doGet() {
				return Promise.ofBlockingCallable(executor, () -> {
					ByteBuf buf = ByteBufPool.allocate(bufSize);
					int readBytes;
					try {
						readBytes = inputStream.read(buf.array(), 0, bufSize);
					} catch (IOException e) {
						throw new UncheckedException(e);
					}
					if (readBytes != -1) {
						buf.moveTail(readBytes);
						return buf;
					} else {
						buf.recycle();
						return null;
					}
				});
			}

			@Override
			protected void onClosed(@NotNull Throwable e) {
				executor.execute(() -> {
					try {
						inputStream.close();
					} catch (IOException ignored) {
					}
				});
			}
		};
	}

	public static InputStream channelSupplierAsInputStream(Eventloop eventloop, ChannelSupplier<ByteBuf> channelSupplier) {
		return channelSupplierAsInputStream(eventloop, channelSupplier, Long.MAX_VALUE);
	}

	public static InputStream channelSupplierAsInputStream(Eventloop eventloop, ChannelSupplier<ByteBuf> channelSupplier, long miliseconds) {
		return new InputStream() {
			@Nullable ByteBuf current = null;
			private boolean isClosed;

			@Override
			public int read() throws IOException {
				return doRead(ByteBuf::readByte);
			}

			@Override
			public int read(@NotNull byte[] b, int off, int len) throws IOException {
				return doRead(buf -> buf.read(b, off, min(len, buf.readRemaining())));
			}

			@Override
			public int available() {
				return current != null && !isClosed ? current.readRemaining() : 0;
			}

			private int doRead(ToIntFunction<ByteBuf> reader) throws IOException {
				checkState(!eventloop.inEventloopThread(), "In eventloop thread");
				if (isClosed) return -1;
				ByteBuf peeked = current;
				if (peeked == null) {
					ByteBuf buf = null;
					do {
						CompletableFuture<ByteBuf> future = eventloop.submit(channelSupplier::get);
						try {
							buf = future.get(miliseconds, MILLISECONDS);
						} catch (InterruptedException e) {
<<<<<<< HEAD
							isClosed = true;
							eventloop.submit(() -> channelSupplier.close(e));
=======
							eventloop.execute(wrapContext(channelSupplier, channelSupplier::cancel));
>>>>>>> 38629764
							throw new IOException(e);
						} catch (ExecutionException e) {
							handleException(e);
						} catch (TimeoutException e) {
							return -1; // cannot fetch more data
						}
						if (buf == null) {
							isClosed = true;
							return -1;
						}
					} while (!buf.canRead());
					peeked = buf;
				}
				int result = reader.applyAsInt(peeked);
				if (peeked.canRead()) {
					current = peeked;
				} else {
					current = null;
					peeked.recycle();
				}
				return result;
			}

			@Override
			public void close() throws IOException {
				checkState(!eventloop.inEventloopThread(), "In eventloop thread");
				if (!isClosed) {
					isClosed = true;
					CompletableFuture<Void> close = eventloop.submit(() -> channelSupplier.streamTo(ChannelConsumers.recycling()));
					try {
						close.get();
					} catch (InterruptedException e) {
						throw new IOException(e);
					} catch (ExecutionException e) {
						handleException(e);
					}
				} else {
					doClose();
				}
			}

			private void handleException(Throwable e) throws IOException {
				isClosed = true;
				Throwable cause = e.getCause();
				if (cause instanceof IOException) throw (IOException) cause;
				if (cause instanceof RuntimeException) throw (RuntimeException) cause;
				if (cause instanceof Exception) throw new IOException(cause);
				throw (Error) cause;
			}

			private void doClose() {
				current = nullify(current, ByteBuf::recycle);
<<<<<<< HEAD
				eventloop.submit((Runnable) channelSupplier::close);
=======
				eventloop.execute(wrapContext(channelSupplier, channelSupplier::close));
>>>>>>> 38629764
			}
		};
	}

	/**
	 * Represents a {@code ChannelSupplier} which always returns
	 * a promise of {@code null}.
	 */
	public static class ChannelSupplierEmpty<T> extends AbstractChannelSupplier<T> {
		@Override
		protected Promise<T> doGet() {
			return Promise.of(null);
		}
	}

	/**
	 * Represents a {@code ChannelSupplier} of one value. Returns a promise of the value when
	 * {@code get} is called for the first time, all subsequent calls will return {@code null}.
	 */
	public static final class ChannelSupplierOfValue<T> extends AbstractChannelSupplier<T> {
		private T item;

		public ChannelSupplierOfValue(@NotNull T item) {
			this.item = item;
		}

		public T getValue() {
			return item;
		}

		public T takeValue() {
			T item = this.item;
			this.item = null;
			return item;
		}

		@Override
		protected Promise<T> doGet() {
			T item = takeValue();
			return Promise.of(item);
		}

		@Override
		protected void onClosed(@NotNull Throwable e) {
			tryRecycle(item);
			item = null;
		}
	}

	/**
	 * Represents a {@code ChannelSupplier} which wraps the provided iterator and
	 * returns promises of iterator's values until {@code hasNext()} is true, when
	 * there are no more values left, a promise of {@code null} is returned.
	 */
	public static final class ChannelSupplierOfIterator<T> extends AbstractChannelSupplier<T> {
		private final Iterator<? extends T> iterator;

		public ChannelSupplierOfIterator(Iterator<? extends T> iterator) {
			this.iterator = iterator;
		}

		@Override
		protected Promise<T> doGet() {
			return Promise.of(iterator.hasNext() ? iterator.next() : null);
		}

		@Override
		protected void onClosed(@NotNull Throwable e) {
			deepRecycle(iterator);
		}
	}

	/**
	 * Represents a {@code ChannelSupplier} which always returns a promise of exception.
	 */
	public static final class ChannelSupplierOfException<T> extends AbstractChannelSupplier<T> {
		private final Throwable e;

		public ChannelSupplierOfException(Throwable e) {
			this.e = e;
		}

		@Override
		protected Promise<T> doGet() {
			return Promise.ofException(e);
		}
	}
}<|MERGE_RESOLUTION|>--- conflicted
+++ resolved
@@ -396,12 +396,8 @@
 						try {
 							buf = future.get(miliseconds, MILLISECONDS);
 						} catch (InterruptedException e) {
-<<<<<<< HEAD
 							isClosed = true;
 							eventloop.submit(() -> channelSupplier.close(e));
-=======
-							eventloop.execute(wrapContext(channelSupplier, channelSupplier::cancel));
->>>>>>> 38629764
 							throw new IOException(e);
 						} catch (ExecutionException e) {
 							handleException(e);
@@ -454,11 +450,7 @@
 
 			private void doClose() {
 				current = nullify(current, ByteBuf::recycle);
-<<<<<<< HEAD
 				eventloop.submit((Runnable) channelSupplier::close);
-=======
-				eventloop.execute(wrapContext(channelSupplier, channelSupplier::close));
->>>>>>> 38629764
 			}
 		};
 	}
