/*
 * Copyright (C) 2015-2018 SoftIndex LLC.
 *
 * Licensed under the Apache License, Version 2.0 (the "License");
 * you may not use this file except in compliance with the License.
 * You may obtain a copy of the License at
 *
 * http://www.apache.org/licenses/LICENSE-2.0
 *
 * Unless required by applicable law or agreed to in writing, software
 * distributed under the License is distributed on an "AS IS" BASIS,
 * WITHOUT WARRANTIES OR CONDITIONS OF ANY KIND, either express or implied.
 * See the License for the specific language governing permissions and
 * limitations under the License.
 */

package io.datakernel.csp.process;

import io.datakernel.csp.*;
import io.datakernel.csp.dsl.WithChannelTransformer;
import io.datakernel.promise.Promise;
import org.jetbrains.annotations.NotNull;

import static io.datakernel.common.Preconditions.checkState;

public abstract class AbstractChannelTransformer<S extends AbstractChannelTransformer<S, I, O>, I, O>
		extends AbstractCommunicatingProcess
		implements WithChannelTransformer<S, I, O> {
	protected ChannelSupplier<I> input;
	protected ChannelConsumer<O> output;

	protected final Promise<Void> send(O item) {
		return output.accept(item);
	}

	protected final Promise<Void> sendEndOfStream() {
		return output.acceptEndOfStream();
	}

	@NotNull
	protected abstract Promise<Void> onItem(I item);

	protected Promise<Void> onProcessFinish() {
		return sendEndOfStream();
	}

	protected Promise<Void> onProcessStart() {
		return Promise.complete();
	}

	@Override
	protected void beforeProcess() {
		checkState(input != null, "Input was not set");
		checkState(output != null, "Output was not set");
	}

	@Override
	protected void doProcess() {
		onProcessStart()
				.whenComplete(($, e) -> {
					if (e == null) {
						input.streamTo(ChannelConsumer.of(this::onItem))
								.whenResult($1 -> onProcessFinish()
										.whenResult($2 -> completeProcess()));
					} else {
						closeEx(e);
					}
				});
	}

<<<<<<< HEAD
	private void loop() {
		input.get()
				.then(item ->
						item != null ?
								onItem(item)
										.whenResult(this::loop) :
								onProcessFinish()
										.whenResult(this::completeProcess))
				.whenException(this::closeEx);
	}

=======
>>>>>>> 85026790
	@SuppressWarnings("ConstantConditions")
	@Override
	public ChannelInput<I> getInput() {
		return input -> {
			this.input = sanitize(input);
			if (this.input != null && this.output != null) startProcess();
			return getProcessCompletion();
		};
	}

	@SuppressWarnings("ConstantConditions")
	@Override
	public ChannelOutput<O> getOutput() {
		return output -> {
			this.output = sanitize(output);
			if (this.input != null && this.output != null) startProcess();
		};
	}

	@Override
	protected final void doClose(Throwable e) {
		input.closeEx(e);
		output.closeEx(e);
	}
}<|MERGE_RESOLUTION|>--- conflicted
+++ resolved
@@ -60,28 +60,14 @@
 				.whenComplete(($, e) -> {
 					if (e == null) {
 						input.streamTo(ChannelConsumer.of(this::onItem))
-								.whenResult($1 -> onProcessFinish()
-										.whenResult($2 -> completeProcess()));
+								.then(this::onProcessFinish)
+								.whenResult(this::completeProcess);
 					} else {
 						closeEx(e);
 					}
 				});
 	}
 
-<<<<<<< HEAD
-	private void loop() {
-		input.get()
-				.then(item ->
-						item != null ?
-								onItem(item)
-										.whenResult(this::loop) :
-								onProcessFinish()
-										.whenResult(this::completeProcess))
-				.whenException(this::closeEx);
-	}
-
-=======
->>>>>>> 85026790
 	@SuppressWarnings("ConstantConditions")
 	@Override
 	public ChannelInput<I> getInput() {
