/*
 * Copyright (C) 2015-2019 SoftIndex LLC.
 *
 * Licensed under the Apache License, Version 2.0 (the "License");
 * you may not use this file except in compliance with the License.
 * You may obtain a copy of the License at
 *
 * http://www.apache.org/licenses/LICENSE-2.0
 *
 * Unless required by applicable law or agreed to in writing, software
 * distributed under the License is distributed on an "AS IS" BASIS,
 * WITHOUT WARRANTIES OR CONDITIONS OF ANY KIND, either express or implied.
 * See the License for the specific language governing permissions and
 * limitations under the License.
 */

package io.global.ot.editor;

import io.datakernel.codec.StructuredCodec;
import io.datakernel.config.Config;
import io.datakernel.config.ConfigModule;
import io.datakernel.di.annotation.Inject;
import io.datakernel.di.core.Key;
import io.datakernel.di.annotation.Named;
import io.datakernel.di.module.Module;
import io.datakernel.http.AsyncHttpServer;
import io.datakernel.launcher.Launcher;
import io.datakernel.ot.OTSystem;
import io.datakernel.service.ServiceGraphModule;
import io.global.common.ExampleCommonModule;
import io.global.common.ot.OTCommonModule;
import io.global.editor.document.edit.EditOperation;
import io.global.launchers.GlobalNodesModule;

import java.util.Objects;
import java.util.function.Function;

import static io.datakernel.config.Config.ofProperties;
<<<<<<< HEAD
import static io.global.editor.Utils.EDIT_OPERATION_CODEC;
import static io.global.editor.document.edit.EditOTSystem.createOTSystem;
import static java.lang.Boolean.parseBoolean;
import static java.util.Arrays.asList;
=======
import static io.datakernel.di.module.Modules.combine;
import static io.datakernel.di.module.Modules.override;
import static io.global.ot.editor.operations.EditorOTSystem.createOTSystem;
import static io.global.ot.editor.operations.Utils.OPERATION_CODEC;
>>>>>>> c12d8db2

public final class GlobalEditorDemoApp extends Launcher {
	public static final String PROPERTIES_FILE = "server.properties";
	public static final String CREDENTIALS_FILE = "credentials.properties";
	public static final String DEFAULT_LISTEN_ADDRESSES = "*:8080";
	public static final String DEFAULT_SERVER_ID = "Editor Node";
	public static final String DEFAULT_RESOURCES = "/build";

	@Inject
	@Named("Example")
	AsyncHttpServer server;

	@Override
	protected Module getModule() {
		return combine(
				ServiceGraphModule.defaultInstance(),
				ConfigModule.create(() ->
						Config.create()
								.with("http.listenAddresses", DEFAULT_LISTEN_ADDRESSES)
								.with("node.serverId", DEFAULT_SERVER_ID)
								.with("resources.path", DEFAULT_RESOURCES)
								.override(Config.ofClassPathProperties(PROPERTIES_FILE, true)
										.combine(Config.ofClassPathProperties(CREDENTIALS_FILE, true)))
								.override(ofProperties(System.getProperties()).getChild("config")))
						.printEffectiveConfig(),
				new OTCommonModule<EditOperation>() {
					@Override
					protected void configure() {
<<<<<<< HEAD
						bind(new TypeLiteral<StructuredCodec<EditOperation>>() {}).toInstance(EDIT_OPERATION_CODEC);
						bind(new TypeLiteral<Function<EditOperation, String>>() {}).toInstance(Objects::toString);
						bind(new TypeLiteral<OTSystem<EditOperation>>() {}).toInstance(createOTSystem());
=======
						bind(new Key<StructuredCodec<EditorOperation>>() {}).toInstance(OPERATION_CODEC);
						bind(new Key<Function<EditorOperation, String>>() {}).toInstance(Objects::toString);
						bind(new Key<OTSystem<EditorOperation>>() {}).toInstance(createOTSystem());
>>>>>>> c12d8db2
					}
				},
				override(new GlobalNodesModule(), new ExampleCommonModule())
		);
	}

	@Override
	protected void run() throws Exception {
		awaitShutdown();
	}

	public static void main(String[] args) throws Exception {
		new GlobalEditorDemoApp().launch(args);
	}
}<|MERGE_RESOLUTION|>--- conflicted
+++ resolved
@@ -36,17 +36,10 @@
 import java.util.function.Function;
 
 import static io.datakernel.config.Config.ofProperties;
-<<<<<<< HEAD
+import static io.datakernel.di.module.Modules.combine;
+import static io.datakernel.di.module.Modules.override;
 import static io.global.editor.Utils.EDIT_OPERATION_CODEC;
 import static io.global.editor.document.edit.EditOTSystem.createOTSystem;
-import static java.lang.Boolean.parseBoolean;
-import static java.util.Arrays.asList;
-=======
-import static io.datakernel.di.module.Modules.combine;
-import static io.datakernel.di.module.Modules.override;
-import static io.global.ot.editor.operations.EditorOTSystem.createOTSystem;
-import static io.global.ot.editor.operations.Utils.OPERATION_CODEC;
->>>>>>> c12d8db2
 
 public final class GlobalEditorDemoApp extends Launcher {
 	public static final String PROPERTIES_FILE = "server.properties";
@@ -75,15 +68,9 @@
 				new OTCommonModule<EditOperation>() {
 					@Override
 					protected void configure() {
-<<<<<<< HEAD
-						bind(new TypeLiteral<StructuredCodec<EditOperation>>() {}).toInstance(EDIT_OPERATION_CODEC);
-						bind(new TypeLiteral<Function<EditOperation, String>>() {}).toInstance(Objects::toString);
-						bind(new TypeLiteral<OTSystem<EditOperation>>() {}).toInstance(createOTSystem());
-=======
-						bind(new Key<StructuredCodec<EditorOperation>>() {}).toInstance(OPERATION_CODEC);
-						bind(new Key<Function<EditorOperation, String>>() {}).toInstance(Objects::toString);
-						bind(new Key<OTSystem<EditorOperation>>() {}).toInstance(createOTSystem());
->>>>>>> c12d8db2
+						bind(new Key<StructuredCodec<EditOperation>>() {}).toInstance(EDIT_OPERATION_CODEC);
+						bind(new Key<Function<EditOperation, String>>() {}).toInstance(Objects::toString);
+						bind(new Key<OTSystem<EditOperation>>() {}).toInstance(createOTSystem());
 					}
 				},
 				override(new GlobalNodesModule(), new ExampleCommonModule())
