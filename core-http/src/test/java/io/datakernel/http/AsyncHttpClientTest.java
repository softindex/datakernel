--- conflicted
+++ resolved
@@ -322,20 +322,12 @@
 	};
 
 	private Promise<HttpResponse> customResponse(ByteBuf rawResponse, boolean ssl) throws IOException {
-<<<<<<< HEAD
 		SimpleServer server = SimpleServer.create(asyncTcpSocket ->
 				BinaryChannelSupplier.of(ChannelSupplier.ofSocket(asyncTcpSocket))
 						.parse(REQUEST_PARSER)
 						.whenResult(ByteBuf::recycle)
 						.then(() -> asyncTcpSocket.write(rawResponse))
 						.whenResult(asyncTcpSocket::close))
-=======
-		SimpleServer server = SimpleServer.create(asyncTcpSocket -> BinaryChannelSupplier.of(ChannelSupplier.ofSocket(asyncTcpSocket))
-				.parse(REQUEST_PARSER)
-				.whenResult(ByteBuf::recycle)
-				.then($ -> asyncTcpSocket.write(rawResponse))
-				.whenResult($ -> asyncTcpSocket.close()))
->>>>>>> b2eb981f
 				.withAcceptOnce();
 		if (ssl) {
 			server.withSslListenAddress(createSslContext(), Executors.newSingleThreadExecutor(), new InetSocketAddress(PORT));
