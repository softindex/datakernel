/*
 * Copyright (C) 2015-2018 SoftIndex LLC.
 *
 * Licensed under the Apache License, Version 2.0 (the "License");
 * you may not use this file except in compliance with the License.
 * You may obtain a copy of the License at
 *
 * http://www.apache.org/licenses/LICENSE-2.0
 *
 * Unless required by applicable law or agreed to in writing, software
 * distributed under the License is distributed on an "AS IS" BASIS,
 * WITHOUT WARRANTIES OR CONDITIONS OF ANY KIND, either express or implied.
 * See the License for the specific language governing permissions and
 * limitations under the License.
 */

package io.datakernel.http;

import io.datakernel.bytebuf.ByteBuf;
import io.datakernel.bytebuf.ByteBufQueue;
import io.datakernel.common.MemSize;
import io.datakernel.common.Recyclable;
import io.datakernel.common.exception.UncheckedException;
import io.datakernel.common.parse.InvalidSizeException;
import io.datakernel.common.parse.ParseException;
import io.datakernel.common.parse.ParserFunction;
import io.datakernel.csp.ChannelSupplier;
import io.datakernel.csp.ChannelSuppliers;
import io.datakernel.http.HttpHeaderValue.ParserIntoList;
import io.datakernel.promise.Promise;
import org.intellij.lang.annotations.MagicConstant;
import org.jetbrains.annotations.NotNull;
import org.jetbrains.annotations.Nullable;

import java.lang.reflect.Type;
import java.util.*;

import static io.datakernel.bytebuf.ByteBufStrings.*;
import static io.datakernel.csp.ChannelConsumers.recycling;
import static java.util.Collections.emptySet;

/**
 * Represents any HTTP message. Its internal byte buffers will be automatically recycled in HTTP client or HTTP server.
 */
@SuppressWarnings({"unused", "WeakerAccess", "PointlessBitwiseExpression"})
public abstract class HttpMessage {
	/**
	 * This flag means that the body of this message should not be streamed
	 * and should be collected into a single body {@link ByteBuf}.
	 * This flag is removed when body is taken away or recycled.
	 */
	static final byte MUST_LOAD_BODY = 1 << 0;
	/**
	 * This flag means that the DEFLATE compression algorithm will be used
	 * to compress/decompress the body of this message.
	 */
	static final byte USE_GZIP = 1 << 1;

	/**
	 * This flag means that the body was already recycled and is not accessible.
	 * It is mostly used in assertions.
	 */
	static final byte RECYCLED = (byte) (1 << 7);

	@MagicConstant(flags = {MUST_LOAD_BODY, USE_GZIP, RECYCLED})
	byte flags;

	final HttpHeadersMultimap<HttpHeader, HttpHeaderValue> headers = new HttpHeadersMultimap<>();
	@Nullable ByteBuf body;
	@Nullable ChannelSupplier<ByteBuf> bodyStream;
	Recyclable bufs;

	protected int maxBodySize;
	protected Map<Object, Object> attachments;

	protected HttpMessage() {
	}

	void addHeaderBuf(@NotNull ByteBuf buf) {
		buf.addRef();
		if (bufs == null) {
			bufs = buf;
		} else {
			Recyclable prev = this.bufs;
			this.bufs = () -> {
				prev.recycle();
				buf.recycle();
			};
		}
	}

	public void addHeader(@NotNull HttpHeader header, @NotNull String string) {
		assert !isRecycled();
		addHeader(header, HttpHeaderValue.of(string));
	}

	public void addHeader(@NotNull HttpHeader header, @NotNull byte[] value) {
		assert !isRecycled();
		addHeader(header, HttpHeaderValue.ofBytes(value, 0, value.length));
	}

	public void addHeader(@NotNull HttpHeader header, @NotNull byte[] array, int off, int len) {
		assert !isRecycled();
		addHeader(header, HttpHeaderValue.ofBytes(array, off, len));
	}

	public void addHeader(@NotNull HttpHeader header, @NotNull HttpHeaderValue value) {
		assert !isRecycled();
		headers.add(header, value);
	}

	public final Collection<Map.Entry<HttpHeader, HttpHeaderValue>> getHeaders() {
		return headers.getEntries();
	}

	@NotNull
	public final <T> List<T> getHeader(@NotNull HttpHeader header, @NotNull ParserIntoList<T> parser) {
		List<T> list = new ArrayList<>();
		for (int i = header.hashCode() & (headers.kvPairs.length - 2); ; i = (i + 2) & (headers.kvPairs.length - 2)) {
			HttpHeader k = (HttpHeader) headers.kvPairs[i];
			if (k == null) {
				break;
			}
			if (k.equals(header)) {
				try {
					parser.parse(((HttpHeaderValue) headers.kvPairs[i + 1]).getBuf(), list);
				} catch (ParseException ignored) {
				}
			}
		}
		return list;
	}

	@Nullable
	public <T> T getHeader(HttpHeader contentType, ParserFunction<ByteBuf, T> parser) {
		return parser.parseOrDefault(getHeaderBuf(contentType), null);
	}

	@Nullable
	public final String getHeader(@NotNull HttpHeader header) {
		HttpHeaderValue headerValue = headers.get(header);
		return headerValue != null ? headerValue.toString() : null;
	}

	@Nullable
	public final ByteBuf getHeaderBuf(@NotNull HttpHeader header) {
		HttpHeaderValue headerBuf = headers.get(header);
		return headerBuf != null ? headerBuf.getBuf() : null;
	}

	public void addCookies(@NotNull HttpCookie... cookies) {
		addCookies(Arrays.asList(cookies));
	}

	public abstract void addCookies(@NotNull List<HttpCookie> cookies);

	public abstract void addCookie(@NotNull HttpCookie cookie);

	public void setBodyStream(@NotNull ChannelSupplier<ByteBuf> bodySupplier) {
		this.bodyStream = bodySupplier;
	}

	/**
	 * This method transfers the "rust-like ownership" from this message object
	 * to the caller.
	 * Thus it can be called only once and it it the caller responsibility
	 * to recycle the byte buffers received.
	 */
	public ChannelSupplier<ByteBuf> getBodyStream() {
		ChannelSupplier<ByteBuf> bodyStream = this.bodyStream;
		this.bodyStream = null;
		if (bodyStream != null) return bodyStream;
		if (body != null) {
			ByteBuf body = this.body;
			this.body = null;
			return ChannelSupplier.of(body);
		}
		throw new IllegalStateException("Body stream is missing or already consumed");
	}

	public void setBody(@NotNull ByteBuf body) {
		this.body = body;
	}

	public void setBody(@NotNull byte[] body) {
		setBody(ByteBuf.wrapForReading(body));
	}

	/**
	 * Allows you to peak at the body when it is available without taking the ownership.
	 */
	public final ByteBuf getBody() {
		if ((flags & MUST_LOAD_BODY) != 0) throw new IllegalStateException("Body is not loaded");
		if (body != null) return body;
		throw new IllegalStateException("Body is missing or already consumed");
	}

	/**
	 * Similarly to {@link #getBodyStream}, this method transfers ownership and can be called only once.
	 * It returns sucessfully only when this message in in {@link #MUST_LOAD_BODY non-streaming mode}
	 */
	public final ByteBuf takeBody() {
		ByteBuf body = getBody();
		this.body = null;
		return body;
	}

	/**
	 * Checks if this message is working in streaming mode or not.
	 * Returns true if not.
	 */
	public final boolean isBodyLoaded() {
		return (flags & MUST_LOAD_BODY) == 0 && body != null;
	}

	public void setMaxBodySize(MemSize maxBodySize) {
		this.maxBodySize = maxBodySize.toInt();
	}

	public void setMaxBodySize(int maxBodySize) {
		this.maxBodySize = maxBodySize;
	}

	/**
	 * @see #loadBody(int)
	 */
	public Promise<ByteBuf> loadBody() {
		return loadBody(maxBodySize);
	}

	/**
	 * @see #loadBody(int)
	 */
	public Promise<ByteBuf> loadBody(@NotNull MemSize maxBodySize) {
		return loadBody(maxBodySize.toInt());
	}

	/**
	 * Consumes the body stream if this message works in {@link #MUST_LOAD_BODY streaming mode} and collects
	 * it to a single {@link ByteBuf} or just returns the body if message is not in streaming mode.
	 *
	 * @param maxBodySize max number of bytes to load from the stream, an exception is returned if exceeded.
	 */
	public Promise<ByteBuf> loadBody(int maxBodySize) {
		if (body != null) {
			this.flags &= ~MUST_LOAD_BODY;
			return Promise.of(body);
		}
		ChannelSupplier<ByteBuf> bodyStream = this.bodyStream;
		if (bodyStream == null) throw new IllegalStateException("Body stream is missing or already consumed");
		this.bodyStream = null;
		return ChannelSuppliers.collect(bodyStream,
				new ByteBufQueue(),
				(queue, buf) -> {
					if (maxBodySize != 0 && queue.hasRemainingBytes(maxBodySize)) {
						queue.recycle();
						buf.recycle();
						throw new UncheckedException(new InvalidSizeException(HttpMessage.class,
								"HTTP body size exceeds load limit " + maxBodySize));
					}
					queue.add(buf);
				},
				ByteBufQueue::takeRemaining)
				.whenComplete((body, e) -> {
					if (!isRecycled()) {
						this.flags &= ~MUST_LOAD_BODY;
						this.body = body;
					} else {
						body.recycle();
					}
				});
	}

	/**
	 * Attaches an arbitrary object to this message by its type.
	 * This is used for context management.
	 * For example some {@link io.datakernel.http.session.SessionServlet wrapper auth servlet} could
	 * add some kind of session data here.
	 */
	public <T> void attach(Type type, T extra) {
		if (attachments == null) {
			attachments = new HashMap<>();
		}
		attachments.put(type, extra);
	}

	/**
	 * @see #attach(Type, Object)
	 */
	public <T> void attach(Class<T> type, T extra) {
		if (attachments == null) {
			attachments = new HashMap<>();
		}
		attachments.put(type, extra);
	}

	/**
	 * @see #attach(Type, Object)
	 */
	public void attach(Object extra) {
		if (attachments == null) {
			attachments = new HashMap<>();
		}
		attachments.put(extra.getClass(), extra);
	}

	/**
	 * Attaches an arbitrary object to this message by string key.
	 * This is used for context management.
	 */
	public <T> void attach(String key, T extra) {
		if (attachments == null) {
			attachments = new HashMap<>();
		}
		attachments.put(key, extra);
	}

	/**
	 * @see #attach(Type, Object)
	 */
	@SuppressWarnings("unchecked")
	public <T> T getAttachment(Class<T> type) {
		if (attachments == null) {
			return null;
		}
		Object res = attachments.get(type);
		return (T) res;
	}

	/**
	 * @see #attach(Type, Object)
	 */
	@SuppressWarnings("unchecked")
	public <T> T getAttachment(Type type) {
		if (attachments == null) {
			return null;
		}
		Object res = attachments.get(type);
		return (T) res;
	}

	/**
	 * @see #attach(String, Object)
	 */
	@SuppressWarnings("unchecked")
	public <T> T getAttachment(String key) {
		if (attachments == null) {
			return null;
		}
		Object res = attachments.get(key);
		return (T) res;
	}

	/**
	 * Retrieves a set of all attachment keys for this HttpMessage
	 */
	public Set<Object> getAttachmentKeys() {
<<<<<<< HEAD
		if (attachments == null) {
			return emptySet();
		}
		return attachments.keySet();
=======
		return attachments != null ? attachments.keySet() : emptySet();
>>>>>>> 190800c6
	}

	/**
	 * Sets this message to use the DEFLATE compression algorithm.
	 */
	public void setBodyGzipCompression() {
		this.flags |= USE_GZIP;
	}

	@SuppressWarnings("BooleanMethodIsAlwaysInverted")
	boolean isRecycled() {
		return (this.flags & RECYCLED) != 0;
	}

	final void recycle() {
		assert !isRecycled();
		if (bufs != null) {
			bufs.recycle();
		}
		if (body != null) {
			body.recycle();
		}
		if (bodyStream != null) {
			bodyStream.streamTo(recycling());
		}
	}

	protected void writeHeaders(@NotNull ByteBuf buf) {
		assert !isRecycled();
		for (int i = 0; i < headers.kvPairs.length - 1; i += 2) {
			HttpHeader k = (HttpHeader) headers.kvPairs[i];
			if (k != null) {
				HttpHeaderValue v = (HttpHeaderValue) headers.kvPairs[i + 1];
				buf.put(CR);
				buf.put(LF);
				k.writeTo(buf);
				buf.put((byte) ':');
				buf.put(SP);
				v.writeTo(buf);
			}
		}
		buf.put(CR);
		buf.put(LF);
		buf.put(CR);
		buf.put(LF);
	}

	protected int estimateSize(int firstLineSize) {
		assert !isRecycled();
		int size = firstLineSize;
		// CR,LF,header,": ",value
		for (int i = 0; i < headers.kvPairs.length - 1; i += 2) {
			HttpHeader k = (HttpHeader) headers.kvPairs[i];
			if (k != null) {
				HttpHeaderValue v = (HttpHeaderValue) headers.kvPairs[i + 1];
				// CR,LF,header,": ",value
				size += 2 + k.size() + 2 + v.estimateSize();
			}
		}
		size += 4; // CR,LF,CR,LF
		return size;
	}

	protected abstract int estimateSize();

	protected abstract void writeTo(@NotNull ByteBuf buf);
}<|MERGE_RESOLUTION|>--- conflicted
+++ resolved
@@ -355,14 +355,7 @@
 	 * Retrieves a set of all attachment keys for this HttpMessage
 	 */
 	public Set<Object> getAttachmentKeys() {
-<<<<<<< HEAD
-		if (attachments == null) {
-			return emptySet();
-		}
-		return attachments.keySet();
-=======
 		return attachments != null ? attachments.keySet() : emptySet();
->>>>>>> 190800c6
 	}
 
 	/**
