/*
 * Copyright (C) 2015-2018 SoftIndex LLC.
 *
 * Licensed under the Apache License, Version 2.0 (the "License");
 * you may not use this file except in compliance with the License.
 * You may obtain a copy of the License at
 *
 * http://www.apache.org/licenses/LICENSE-2.0
 *
 * Unless required by applicable law or agreed to in writing, software
 * distributed under the License is distributed on an "AS IS" BASIS,
 * WITHOUT WARRANTIES OR CONDITIONS OF ANY KIND, either express or implied.
 * See the License for the specific language governing permissions and
 * limitations under the License.
 */

package io.datakernel.http;

import io.datakernel.async.callback.Callback;
import io.datakernel.async.function.AsyncConsumer;
import io.datakernel.async.process.AsyncProcess;
import io.datakernel.bytebuf.ByteBuf;
import io.datakernel.bytebuf.ByteBufPool;
import io.datakernel.bytebuf.ByteBufQueue;
import io.datakernel.common.ApplicationSettings;
import io.datakernel.common.MemSize;
import io.datakernel.common.exception.AsyncTimeoutException;
import io.datakernel.common.parse.ParseException;
import io.datakernel.csp.ChannelConsumer;
import io.datakernel.csp.ChannelOutput;
import io.datakernel.csp.ChannelSupplier;
import io.datakernel.csp.ChannelSuppliers;
import io.datakernel.csp.binary.BinaryChannelSupplier;
import io.datakernel.eventloop.Eventloop;
import io.datakernel.http.stream.*;
import io.datakernel.net.AsyncTcpSocket;
import io.datakernel.promise.Promise;
import org.intellij.lang.annotations.MagicConstant;
import org.jetbrains.annotations.NotNull;
import org.jetbrains.annotations.Nullable;

import static io.datakernel.bytebuf.ByteBufStrings.*;
import static io.datakernel.http.HttpHeaderValue.ofBytes;
import static io.datakernel.http.HttpHeaderValue.ofDecimal;
import static io.datakernel.http.HttpHeaders.*;
import static io.datakernel.http.HttpUtils.trimAndDecodePositiveInt;
import static java.lang.Math.max;

@SuppressWarnings({"WeakerAccess", "PointlessBitwiseExpression"})
public abstract class AbstractHttpConnection {
	public static final AsyncTimeoutException READ_TIMEOUT_ERROR = new AsyncTimeoutException(AbstractHttpConnection.class, "Read timeout");
	public static final AsyncTimeoutException WRITE_TIMEOUT_ERROR = new AsyncTimeoutException(AbstractHttpConnection.class, "Write timeout");
	public static final ParseException HEADER_NAME_ABSENT = new ParseException(AbstractHttpConnection.class, "Header name is absent");
	public static final ParseException TOO_LONG_HEADER = new ParseException(AbstractHttpConnection.class, "Header line exceeds max header size");
	public static final ParseException TOO_MANY_HEADERS = new ParseException(AbstractHttpConnection.class, "Too many headers");
	public static final ParseException INCOMPLETE_MESSAGE = new ParseException(AbstractHttpConnection.class, "Incomplete HTTP message");
	public static final ParseException UNEXPECTED_READ = new ParseException(AbstractHttpConnection.class, "Unexpected read data");
	public static final ParseException INVALID_CRLF = new ParseException(AbstractHttpConnection.class, "Invalid CRLF");

	public static final ChannelConsumer<ByteBuf> BUF_RECYCLER = ChannelConsumer.of(AsyncConsumer.of(ByteBuf::recycle));

	public static final MemSize MAX_HEADER_LINE_SIZE = MemSize.of(ApplicationSettings.getInt(HttpMessage.class, "maxHeaderLineSize", MemSize.kilobytes(8).toInt())); // http://stackoverflow.com/questions/686217/maximum-on-http-header-values
	public static final int MAX_HEADER_LINE_SIZE_BYTES = MAX_HEADER_LINE_SIZE.toInt(); // http://stackoverflow.com/questions/686217/maximum-on-http-header-values
	public static final int MAX_HEADERS = ApplicationSettings.getInt(HttpMessage.class, "maxHeaders", 100); // http://httpd.apache.org/docs/2.2/mod/core.html#limitrequestfields

	protected static final HttpHeaderValue CONNECTION_KEEP_ALIVE_HEADER = HttpHeaderValue.of("keep-alive");
	protected static final HttpHeaderValue CONNECTION_CLOSE_HEADER = HttpHeaderValue.of("close");
	protected static final int UNSET_CONTENT_LENGTH = -1;

	private static final byte[] CONNECTION_KEEP_ALIVE = encodeAscii("keep-alive");
	private static final byte[] TRANSFER_ENCODING_CHUNKED = encodeAscii("chunked");
	private static final byte[] EMPTY_HEADER = new byte[0];

	protected final Eventloop eventloop;

	protected final AsyncTcpSocket socket;
	protected final ByteBufQueue readQueue = new ByteBufQueue();

	protected static final byte KEEP_ALIVE = 1 << 0;
	protected static final byte GZIPPED = 1 << 1;
	protected static final byte CHUNKED = 1 << 2;
	protected static final byte BODY_RECEIVED = 1 << 3;
	protected static final byte BODY_SENT = 1 << 4;
	protected static final byte CLOSED = (byte) (1 << 7);

	@MagicConstant(flags = {KEEP_ALIVE, GZIPPED, CHUNKED, BODY_RECEIVED, BODY_SENT, CLOSED})
	protected byte flags = 0;

	@Nullable
	protected ConnectionsLinkedList pool;
	@Nullable
	protected AbstractHttpConnection prev;
	@Nullable
	protected AbstractHttpConnection next;
	protected long poolTimestamp;

	protected int numberOfKeepAliveRequests;

	protected static final byte[] CONTENT_ENCODING_GZIP = encodeAscii("gzip");

	protected int contentLength;

	protected final ReadConsumer startLineConsumer = new ReadConsumer() {
		@Override
		public void thenRun() throws ParseException {
			readStartLine();
		}
	};

	protected final ReadConsumer headersConsumer = new ReadConsumer() {
		@Override
		public void thenRun() throws ParseException {
			readHeaders();
		}
	};

	protected final Callback<Void> afterProcessCb = ($, e) -> {
		if (isClosed()) return;
		if (e == null) {
			onBodyReceived();
		} else {
			closeWithError(e);
		}
	};

	/**
	 * Creates a new instance of AbstractHttpConnection
	 *
	 * @param eventloop eventloop which will handle its I/O operations
	 */
	public AbstractHttpConnection(Eventloop eventloop, AsyncTcpSocket socket) {
		this.eventloop = eventloop;
		this.socket = socket;
	}

	protected abstract void onStartLine(byte[] line, int limit) throws ParseException;

	protected abstract void onHeaderBuf(ByteBuf buf);

	protected abstract void onHeader(HttpHeader header, byte[] array, int off, int len) throws ParseException;

	protected abstract void onHeadersReceived(@Nullable ByteBuf body, @Nullable ChannelSupplier<ByteBuf> bodySupplier);

	protected abstract void onBodyReceived();

	protected abstract void onBodySent();

	protected abstract void onNoContentLength();

	protected abstract void onClosed();

	protected abstract void onClosedWithError(@NotNull Throwable e);

	protected final boolean isClosed() {
		return flags < 0;
	}

	public final void close() {
		if (isClosed()) return;
		flags |= CLOSED;
		onClosed();
		socket.close();
		readQueue.recycle();
	}

	protected final void closeWithError(@NotNull Throwable e) {
		if (isClosed()) return;
		flags |= CLOSED;
		onClosedWithError(e);
		onClosed();
		socket.close();
		readQueue.recycle();
	}

	protected final void readHttpMessage() throws ParseException {
		readStartLine();
	}

	private void readStartLine() throws ParseException {
		int size = 1;
		for (int i = 0; i < readQueue.remainingBufs(); i++) {
			ByteBuf buf = readQueue.peekBuf(i);
			for (int p = buf.head(); p < buf.tail(); p++) {
				if (buf.at(p) == LF) {
					size += p - buf.head();
					if (i == 0 && buf.head() == 0 && size >= 10) {
						onStartLine(buf.array(), size);
						readQueue.skip(size);
					} else {
						ByteBuf line = ByteBufPool.allocate(max(10, size)); // allocate at least 16 bytes
						readQueue.drainTo(line, size);
						try {
							onStartLine(line.array(), size);
						} finally {
							line.recycle();
						}
					}
					readHeaders();
					return;
				}
			}
			size += buf.readRemaining();
		}
		if (readQueue.hasRemainingBytes(MAX_HEADER_LINE_SIZE_BYTES)) throw TOO_LONG_HEADER;
		socket.read().whenComplete(startLineConsumer);
	}

	private void readHeaders() throws ParseException {
		assert !isClosed();
		while (readQueue.hasRemaining()) {
			ByteBuf buf = readQueue.peekBuf(0);
			byte[] array = buf.array();
			int head = buf.head();
			int tail = buf.tail();
			int i;
			for (i = head; i < tail; i++) {
				if (array[i] != LF) continue;

				// check next byte to see if this is multiline header(CRLF + 1*(SP|HT)) rfc2616#2.2
				if (i <= head + 1 || (i + 1 < tail && (array[i + 1] != SP && array[i + 1] != HT))) {
					// fast processing path
					int limit = (i - 1 >= head && array[i - 1] == CR) ? i - 1 : i;
					if (limit != head) {
						processHeaderLine(array, head, limit);
						readQueue.skip(i - head + 1, this::onHeaderBuf);
						head = buf.head();
						continue;
					} else {
						onHeaderBuf(buf);
						readQueue.skip(i - head + 1);
						readBody();
						return;
					}
				}
				break;
			}

			if (i == tail && readQueue.remainingBufs() <= 1) {
				break; // cannot determine if this is multiline header or not, need more data
			}

			byte[] header = readHeaderEx(max(0, i - head - 1));
			if (header == null) break;
			if (header.length != 0) {
				processHeaderLine(header, 0, header.length);
			} else {
				readBody();
				return;
			}
		}

		if (readQueue.hasRemainingBytes(MAX_HEADER_LINE_SIZE_BYTES)) throw TOO_LONG_HEADER;
		socket.read().whenComplete(headersConsumer);
	}

	private byte[] readHeaderEx(int i) throws ParseException {
		int remainingBytes = readQueue.remainingBytes();
		while (true) {
			i = readQueue.scanBytes(i, b -> b == CR || b == LF);
			if (i >= remainingBytes) return null;
			byte b = readQueue.peekByte(i++);
			assert b == CR || b == LF;
			byte[] bytes;
			if (b == CR) {
				if (i >= remainingBytes) return null;
				b = readQueue.peekByte(i++);
				if (b != LF) throw INVALID_CRLF;
				if (i == 2) {
					bytes = EMPTY_HEADER;
				} else {
					if (i >= remainingBytes) return null;
					b = readQueue.peekByte(i);
					if (b == SP || b == HT) {
						readQueue.setByte(i - 2, SP);
						readQueue.setByte(i - 1, SP);
						continue;
					}
					bytes = new byte[i - 2];
				}
			} else {
				if (i == 1) {
					bytes = EMPTY_HEADER;
				} else {
					if (i >= remainingBytes) return null;
					b = readQueue.peekByte(i);
					if (b == SP || b == HT) {
						readQueue.setByte(i - 1, SP);
						continue;
					}
					bytes = new byte[i - 1];
				}
			}

			readQueue.drainTo(bytes, 0, bytes.length, this::onHeaderBuf);
			readQueue.skip(i - bytes.length, this::onHeaderBuf);
			return bytes;
		}
	}

	private void processHeaderLine(byte[] array, int off, int limit) throws ParseException {
		int pos = off;
		int hashCode = 1;
		while (pos < limit) {
			byte b = array[pos];
			if (b == ':')
				break;
			if (b >= 'A' && b <= 'Z')
				b += 'a' - 'A';
			hashCode = 31 * hashCode + b;
			pos++;
		}
		if (pos == limit) throw HEADER_NAME_ABSENT;
		HttpHeader header = HttpHeaders.of(array, off, pos - off, hashCode);
		pos++;

		// RFC 2616, section 19.3 Tolerant Applications
		while (pos < limit && (array[pos] == SP || array[pos] == HT)) {
			pos++;
		}

		int len = limit - pos;
		if (header == CONTENT_LENGTH) {
			contentLength = trimAndDecodePositiveInt(array, pos, len);
		} else if (header == CONNECTION) {
			flags = (byte) ((flags & ~KEEP_ALIVE) |
					(equalsLowerCaseAscii(CONNECTION_KEEP_ALIVE, array, pos, len) ? KEEP_ALIVE : 0));
		} else if (header == TRANSFER_ENCODING) {
			flags |= equalsLowerCaseAscii(TRANSFER_ENCODING_CHUNKED, array, pos, len) ? CHUNKED : 0;
		} else if (header == CONTENT_ENCODING) {
			flags |= equalsLowerCaseAscii(CONTENT_ENCODING_GZIP, array, pos, len) ? GZIPPED : 0;
		}

		onHeader(header, array, pos, len);
	}

	private void readBody() {
		assert !isClosed();
		if ((flags & CHUNKED) == 0) {
			if (contentLength == 0) {
				onHeadersReceived(ByteBuf.empty(), null);
				if (isClosed()) return;
				onBodyReceived();
				return;
			}
			if (contentLength == UNSET_CONTENT_LENGTH) {
				onNoContentLength();
				return;
			}
			if (((flags & GZIPPED) == 0) && readQueue.hasRemainingBytes(contentLength)) {
				ByteBuf body = readQueue.takeExactSize(contentLength);
				onHeadersReceived(body, null);
				if (isClosed()) return;
				onBodyReceived();
				return;
			}
		}

		BinaryChannelSupplier encodedStream = BinaryChannelSupplier.ofProvidedQueue(
				readQueue,
				() -> socket.read()
						.thenEx((buf, e) -> {
							if (e == null) {
								if (buf != null) {
									readQueue.add(buf);
									return Promise.complete();
								} else {
									return Promise.<Void>ofException(INCOMPLETE_MESSAGE);
								}
							} else {
								closeWithError(e);
								return Promise.<Void>ofException(e);
							}
						}),
				Promise::complete,
				this::closeWithError);

		ChannelOutput<ByteBuf> bodyStream;
		AsyncProcess process;

		if ((flags & CHUNKED) == 0) {
			BufsConsumerDelimiter decoder = BufsConsumerDelimiter.create(contentLength);
			process = decoder;
			encodedStream.bindTo(decoder.getInput());
			bodyStream = decoder.getOutput();
		} else {
			BufsConsumerChunkedDecoder decoder = BufsConsumerChunkedDecoder.create();
			process = decoder;
			encodedStream.bindTo(decoder.getInput());
			bodyStream = decoder.getOutput();
		}

		if ((flags & GZIPPED) != 0) {
			BufsConsumerGzipInflater decoder = BufsConsumerGzipInflater.create();
			process = decoder;
			bodyStream.bindTo(decoder.getInput());
			bodyStream = decoder.getOutput();
		}

		ChannelSupplier<ByteBuf> supplier = bodyStream.getSupplier(); // process gets started here and can cause connection closing

		if (isClosed()) return;

		onHeadersReceived(null, supplier);

		process.getProcessCompletion()
				.whenComplete(afterProcessCb);
	}

	static ByteBuf renderHttpMessage(HttpMessage httpMessage) {
		if (httpMessage.body != null) {
			ByteBuf body = httpMessage.body;
			httpMessage.body = null;
			if ((httpMessage.flags & HttpMessage.USE_GZIP) == 0) {
				httpMessage.addHeader(CONTENT_LENGTH, ofDecimal(body.readRemaining()));
				ByteBuf buf = ByteBufPool.allocate(httpMessage.estimateSize() + body.readRemaining());
				httpMessage.writeTo(buf);
				buf.put(body);
				body.recycle();
				return buf;
			} else {
				ByteBuf gzippedBody = GzipProcessorUtils.toGzip(body);
				httpMessage.addHeader(CONTENT_ENCODING, ofBytes(CONTENT_ENCODING_GZIP));
				httpMessage.addHeader(CONTENT_LENGTH, ofDecimal(gzippedBody.readRemaining()));
				ByteBuf buf = ByteBufPool.allocate(httpMessage.estimateSize() + gzippedBody.readRemaining());
				httpMessage.writeTo(buf);
				buf.put(gzippedBody);
				gzippedBody.recycle();
				return buf;
			}
		}

		if (httpMessage.bodyStream == null) {
			if (httpMessage.isContentLengthExpected()) {
				httpMessage.addHeader(CONTENT_LENGTH, ofDecimal(0));
			}
			ByteBuf buf = ByteBufPool.allocate(httpMessage.estimateSize());
			httpMessage.writeTo(buf);
			return buf;
		}

		return null;
	}

	protected void writeHttpMessageAsStream(HttpMessage httpMessage) {
		ChannelSupplier<ByteBuf> bodyStream = httpMessage.bodyStream;
		assert bodyStream != null;
		httpMessage.bodyStream = null;

		if ((httpMessage.flags & HttpMessage.USE_GZIP) != 0) {
			httpMessage.addHeader(CONTENT_ENCODING, ofBytes(CONTENT_ENCODING_GZIP));
			BufsConsumerGzipDeflater deflater = BufsConsumerGzipDeflater.create();
			bodyStream.bindTo(deflater.getInput());
			bodyStream = deflater.getOutput().getSupplier();
		}

		if (httpMessage.headers.get(CONTENT_LENGTH) == null) {
			httpMessage.addHeader(TRANSFER_ENCODING, ofBytes(TRANSFER_ENCODING_CHUNKED));
			BufsConsumerChunkedEncoder chunker = BufsConsumerChunkedEncoder.create();
			bodyStream.bindTo(chunker.getInput());
			bodyStream = chunker.getOutput().getSupplier();
		}

		ByteBuf buf = ByteBufPool.allocate(httpMessage.estimateSize());
		httpMessage.writeTo(buf);

		writeStream(ChannelSuppliers.concat(ChannelSupplier.of(buf), bodyStream));
	}

	protected void writeBuf(ByteBuf buf) {
		socket.write(buf)
				.whenComplete(($, e) -> {
					if (isClosed()) return;
					if (e == null) {
						onBodySent();
					} else {
						closeWithError(e);
					}
				});
	}

	private void writeStream(ChannelSupplier<ByteBuf> supplier) {
<<<<<<< HEAD
		supplier.get()
				.whenComplete((buf, e) -> {
					if (isClosed()) {
						supplier.close();
						return;
					}
					if (e == null) {
						if (buf != null) {
							socket.write(buf)
									.whenComplete(($, e2) -> {
										if (isClosed()) {
											supplier.close();
											return;
										}
										if (e2 == null) {
											writeStream(supplier);
										} else {
											supplier.closeEx(e2);
											closeWithError(e2);
										}
									});
						} else {
							onBodySent();
						}
					} else {
						closeWithError(e);
					}
				});
=======
		supplier.streamTo(ChannelConsumer.of(
				buf -> socket.write(buf)
						.whenException(this::closeWithError),
				this::closeWithError))
				.whenResult($ -> onBodySent());
>>>>>>> 85026790
	}

	protected void switchPool(ConnectionsLinkedList newPool) {
		//noinspection ConstantConditions
		pool.removeNode(this);
		(pool = newPool).addLastNode(this);
		poolTimestamp = eventloop.currentTimeMillis();
	}

	private abstract class ReadConsumer implements Callback<ByteBuf> {
		@Override
		public void accept(ByteBuf buf, Throwable e) {
			assert !isClosed() || e != null;
			if (e == null) {
				if (buf != null) {
					readQueue.add(buf);
					try {
						thenRun();
					} catch (ParseException e1) {
						closeWithError(e1);
					}
				} else {
					close();
				}
			} else {
				closeWithError(e);
			}
		}

		public abstract void thenRun() throws ParseException;
	}

	@Override
	public String toString() {
		return ", socket=" + socket +
				", readQueue=" + readQueue +
				", closed=" + isClosed() +
				", keepAlive=" + ((flags & KEEP_ALIVE) != 0) +
				", isGzipped=" + ((flags & GZIPPED) != 0) +
				", isChunked=" + ((flags & CHUNKED) != 0) +
				", contentLengthRemaining=" + contentLength +
				", poolTimestamp=" + poolTimestamp;
	}

}<|MERGE_RESOLUTION|>--- conflicted
+++ resolved
@@ -479,42 +479,11 @@
 	}
 
 	private void writeStream(ChannelSupplier<ByteBuf> supplier) {
-<<<<<<< HEAD
-		supplier.get()
-				.whenComplete((buf, e) -> {
-					if (isClosed()) {
-						supplier.close();
-						return;
-					}
-					if (e == null) {
-						if (buf != null) {
-							socket.write(buf)
-									.whenComplete(($, e2) -> {
-										if (isClosed()) {
-											supplier.close();
-											return;
-										}
-										if (e2 == null) {
-											writeStream(supplier);
-										} else {
-											supplier.closeEx(e2);
-											closeWithError(e2);
-										}
-									});
-						} else {
-							onBodySent();
-						}
-					} else {
-						closeWithError(e);
-					}
-				});
-=======
 		supplier.streamTo(ChannelConsumer.of(
 				buf -> socket.write(buf)
 						.whenException(this::closeWithError),
 				this::closeWithError))
-				.whenResult($ -> onBodySent());
->>>>>>> 85026790
+				.whenResult(this::onBodySent);
 	}
 
 	protected void switchPool(ConnectionsLinkedList newPool) {
