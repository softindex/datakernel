/*
 * Copyright (C) 2015-2018 SoftIndex LLC.
 *
 * Licensed under the Apache License, Version 2.0 (the "License");
 * you may not use this file except in compliance with the License.
 * You may obtain a copy of the License at
 *
 * http://www.apache.org/licenses/LICENSE-2.0
 *
 * Unless required by applicable law or agreed to in writing, software
 * distributed under the License is distributed on an "AS IS" BASIS,
 * WITHOUT WARRANTIES OR CONDITIONS OF ANY KIND, either express or implied.
 * See the License for the specific language governing permissions and
 * limitations under the License.
 */

package io.datakernel.http;

import io.datakernel.async.callback.Callback;
import io.datakernel.async.function.AsyncConsumer;
import io.datakernel.async.process.AsyncProcess;
import io.datakernel.bytebuf.ByteBuf;
import io.datakernel.bytebuf.ByteBufPool;
import io.datakernel.bytebuf.ByteBufQueue;
import io.datakernel.common.ApplicationSettings;
import io.datakernel.common.MemSize;
import io.datakernel.common.exception.AsyncTimeoutException;
import io.datakernel.common.parse.ParseException;
import io.datakernel.csp.ChannelConsumer;
import io.datakernel.csp.ChannelOutput;
import io.datakernel.csp.ChannelSupplier;
import io.datakernel.csp.ChannelSuppliers;
import io.datakernel.csp.binary.BinaryChannelSupplier;
import io.datakernel.eventloop.Eventloop;
import io.datakernel.http.stream.*;
import io.datakernel.net.AsyncTcpSocket;
import io.datakernel.promise.Promise;
import org.intellij.lang.annotations.MagicConstant;
import org.jetbrains.annotations.NotNull;
import org.jetbrains.annotations.Nullable;

import java.util.function.Consumer;

import static io.datakernel.async.process.AsyncExecutors.ofMaxRecursiveCalls;
import static io.datakernel.bytebuf.ByteBufStrings.*;
import static io.datakernel.http.HttpHeaderValue.ofBytes;
import static io.datakernel.http.HttpHeaderValue.ofDecimal;
import static io.datakernel.http.HttpHeaders.*;
import static io.datakernel.http.HttpUtils.trimAndDecodePositiveInt;
import static java.lang.Math.max;

@SuppressWarnings({"WeakerAccess", "PointlessBitwiseExpression"})
public abstract class AbstractHttpConnection {
	public static final AsyncTimeoutException READ_TIMEOUT_ERROR = new AsyncTimeoutException(AbstractHttpConnection.class, "Read timeout");
	public static final AsyncTimeoutException WRITE_TIMEOUT_ERROR = new AsyncTimeoutException(AbstractHttpConnection.class, "Write timeout");
	public static final ParseException HEADER_NAME_ABSENT = new ParseException(AbstractHttpConnection.class, "Header name is absent");
	public static final ParseException TOO_LONG_HEADER = new ParseException(AbstractHttpConnection.class, "Header line exceeds max header size");
	public static final ParseException TOO_MANY_HEADERS = new ParseException(AbstractHttpConnection.class, "Too many headers");
	public static final ParseException INCOMPLETE_MESSAGE = new ParseException(AbstractHttpConnection.class, "Incomplete HTTP message");
	public static final ParseException UNEXPECTED_READ = new ParseException(AbstractHttpConnection.class, "Unexpected read data");

	public static final ChannelConsumer<ByteBuf> BUF_RECYCLER = ChannelConsumer.of(AsyncConsumer.of(ByteBuf::recycle));

	public static final MemSize MAX_HEADER_LINE_SIZE = MemSize.of(ApplicationSettings.getInt(HttpMessage.class, "maxHeaderLineSize", MemSize.kilobytes(8).toInt())); // http://stackoverflow.com/questions/686217/maximum-on-http-header-values
	public static final int MAX_HEADER_LINE_SIZE_BYTES = MAX_HEADER_LINE_SIZE.toInt(); // http://stackoverflow.com/questions/686217/maximum-on-http-header-values
	public static final int MAX_HEADERS = ApplicationSettings.getInt(HttpMessage.class, "maxHeaders", 100); // http://httpd.apache.org/docs/2.2/mod/core.html#limitrequestfields
	public static final int MAX_RECURSIVE_CALLS = ApplicationSettings.getInt(AbstractHttpConnection.class, "maxRecursiveCalls", 64);
	public static final boolean MULTILINE_HEADERS = ApplicationSettings.getBoolean(AbstractHttpConnection.class, "multilineHeaders", true);

	protected static final HttpHeaderValue CONNECTION_KEEP_ALIVE_HEADER = HttpHeaderValue.of("keep-alive");
	protected static final HttpHeaderValue CONNECTION_CLOSE_HEADER = HttpHeaderValue.of("close");

	private static final byte[] CONNECTION_KEEP_ALIVE = encodeAscii("keep-alive");
	private static final byte[] TRANSFER_ENCODING_CHUNKED = encodeAscii("chunked");

	protected final Eventloop eventloop;

	protected final AsyncTcpSocket socket;
	protected final ByteBufQueue readQueue = new ByteBufQueue();

	protected static final byte KEEP_ALIVE = 1 << 0;
	protected static final byte GZIPPED = 1 << 1;
	protected static final byte CHUNKED = 1 << 2;
	protected static final byte BODY_RECEIVED = 1 << 3;
	protected static final byte BODY_SENT = 1 << 4;
	protected static final byte CLOSED = (byte) (1 << 7);

	@MagicConstant(flags = {KEEP_ALIVE, GZIPPED, CHUNKED, BODY_RECEIVED, BODY_SENT, CLOSED})
	protected byte flags = 0;

	private final Consumer<ByteBuf> onHeaderBuf = this::onHeaderBuf;

	@Nullable
	protected ConnectionsLinkedList pool;
	@Nullable
	protected AbstractHttpConnection prev;
	protected AbstractHttpConnection next;
	protected long poolTimestamp;

	protected int numberOfKeepAliveRequests;

	protected static final byte[] CONTENT_ENCODING_GZIP = encodeAscii("gzip");

	protected int contentLength;

	protected final ReadConsumer startLineConsumer = new ReadConsumer() {
		@Override
		public void thenRun() throws ParseException {
			readStartLine();
		}
	};

	protected final ReadConsumer headersConsumer = new ReadConsumer() {
		@Override
		public void thenRun() throws ParseException {
			readHeaders();
		}
	};

	/**
	 * Creates a new instance of AbstractHttpConnection
	 *
	 * @param eventloop eventloop which will handle its I/O operations
	 */
	public AbstractHttpConnection(Eventloop eventloop, AsyncTcpSocket socket) {
		this.eventloop = eventloop;
		this.socket = socket;
	}

	protected abstract void onStartLine(byte[] line, int limit) throws ParseException;

	protected abstract void onHeaderBuf(ByteBuf buf);

	protected abstract void onHeader(HttpHeader header, byte[] array, int off, int len) throws ParseException;

	protected abstract void onHeadersReceived(@Nullable ByteBuf body, @Nullable ChannelSupplier<ByteBuf> bodySupplier);

	protected abstract void onBodyReceived();

	protected abstract void onBodySent();

	protected abstract void onClosed();

	protected abstract void onClosedWithError(@NotNull Throwable e);

	protected final boolean isClosed() {
		return flags < 0;
	}

	public final void close() {
		if (isClosed()) return;
		flags |= CLOSED;
		onClosed();
		socket.close();
		readQueue.recycle();
	}

	protected final void closeWithError(@NotNull Throwable e) {
		if (isClosed()) return;
		flags |= CLOSED;
		onClosedWithError(e);
		onClosed();
		socket.close();
		readQueue.recycle();
	}

	protected final void readHttpMessage() throws ParseException {
		contentLength = 0;
		readStartLine();
	}

	private void readStartLine() throws ParseException {
		int size = 1;
		for (int i = 0; i < readQueue.remainingBufs(); i++) {
			ByteBuf buf = readQueue.peekBuf(i);
			for (int p = buf.head(); p < buf.tail(); p++) {
				if (buf.at(p) == LF) {
					size += p - buf.head();
					if (i == 0 && buf.head() == 0 && size >= 10) {
						onStartLine(buf.array(), size);
						readQueue.skip(size);
					} else {
						ByteBuf line = ByteBufPool.allocate(max(10, size)); // allocate at least 16 bytes
						readQueue.drainTo(line, size);
						try {
							onStartLine(line.array(), size);
						} finally {
							line.recycle();
						}
					}
					readHeaders();
					return;
				}
			}
			size += buf.readRemaining();
		}
		if (readQueue.hasRemainingBytes(MAX_HEADER_LINE_SIZE_BYTES)) throw TOO_LONG_HEADER;
		socket.read().whenComplete(startLineConsumer);
	}

	private void readHeaders() throws ParseException {
		assert !isClosed();
		NEXT_HEADER:
		while (true) {
			int size = 1;
			for (int i = 0; i < readQueue.remainingBufs(); i++) {
				ByteBuf buf = readQueue.peekBuf(i);
				byte[] array = buf.array();
				int head = buf.head();
				int tail = buf.tail();
				for (int p = head; p < tail; p++) {
					if (array[p] == LF) {

						// check if multiline header(CRLF + 1*(SP|HT)) rfc2616#2.2
						if (MULTILINE_HEADERS && isMultilineHeader(array, head, tail, p)) {
							preprocessMultiline(array, p);
							continue;
						}

						if (i == 0) {
							int limit = (p - 1 >= head && array[p - 1] == CR) ? p - 1 : p;
							if (limit != head) {
								processHeaderLine(array, head, limit);
								readQueue.skip(p - head + 1, onHeaderBuf);
								head = buf.head();
							} else {
								onHeaderBuf(buf);
								readQueue.skip(p - head + 1);
								break NEXT_HEADER;
							}
							size = 1;
						} else {
							size += p - head;
							byte[] tmp = new byte[size];
							readQueue.drainTo(tmp, 0, size, onHeaderBuf);
							int limit = (tmp.length - 2 >= 0 && tmp[tmp.length - 2] == CR) ? tmp.length - 2 : tmp.length - 1;
							if (limit != 0) {
								processHeaderLine(tmp, 0, limit);
							} else {
								break NEXT_HEADER;
							}
							continue NEXT_HEADER;
						}
					}
				}
				size += buf.readRemaining();
			}

			if (readQueue.hasRemainingBytes(MAX_HEADER_LINE_SIZE_BYTES)) throw TOO_LONG_HEADER;
			socket.read().whenComplete(headersConsumer);
			return;
		}

		readBody();
	}

	private static boolean isMultilineHeader(byte[] array, int offset, int limit, int p) {
		return p + 1 < limit && (array[p + 1] == SP || array[p + 1] == HT) &&
				isDataBetweenStartAndLF(array, offset, p);
	}

	private static boolean isDataBetweenStartAndLF(byte[] array, int offset, int p) {
		return !(p == offset || (p - offset == 1 && array[p - 1] == CR));
	}

	private static void preprocessMultiline(byte[] array, int p) {
		array[p] = SP;
		if (array[p - 1] == CR) {
			array[p - 1] = SP;
		}
	}

	private void processHeaderLine(byte[] array, int off, int limit) throws ParseException {
		int pos = off;
		int hashCode = 1;
		while (pos < limit) {
			byte b = array[pos];
			if (b == ':')
				break;
			if (b >= 'A' && b <= 'Z')
				b += 'a' - 'A';
			hashCode = 31 * hashCode + b;
			pos++;
		}
		if (pos == limit) throw HEADER_NAME_ABSENT;
		HttpHeader header = HttpHeaders.of(array, off, pos - off, hashCode);
		pos++;

		// RFC 2616, section 19.3 Tolerant Applications
		while (pos < limit && (array[pos] == SP || array[pos] == HT)) {
			pos++;
		}

		int len = limit - pos;
		if (header == CONTENT_LENGTH) {
			contentLength = trimAndDecodePositiveInt(array, pos, len);
		} else if (header == CONNECTION) {
			flags = (byte) ((flags & ~KEEP_ALIVE) |
					(equalsLowerCaseAscii(CONNECTION_KEEP_ALIVE, array, pos, len) ? KEEP_ALIVE : 0));
		} else if (header == TRANSFER_ENCODING) {
			flags |= equalsLowerCaseAscii(TRANSFER_ENCODING_CHUNKED, array, pos, len) ? CHUNKED : 0;
		} else if (header == CONTENT_ENCODING) {
			flags |= equalsLowerCaseAscii(CONTENT_ENCODING_GZIP, array, pos, len) ? GZIPPED : 0;
		}

		onHeader(header, array, pos, len);
	}

	private void readBody() {
		if ((flags & (CHUNKED | GZIPPED)) == 0 && readQueue.hasRemainingBytes(contentLength)) {
			ByteBuf body = readQueue.takeExactSize(contentLength);
			onHeadersReceived(body, null);
			if (isClosed()) return;
			flags |= BODY_RECEIVED;
			onBodyReceived();
			return;
		}

		BinaryChannelSupplier encodedStream = BinaryChannelSupplier.ofProvidedQueue(
				readQueue,
				() -> socket.read()
						.thenEx((buf, e) -> {
							if (e == null) {
								if (buf != null) {
									readQueue.add(buf);
									return Promise.complete();
								} else {
									return Promise.<Void>ofException(INCOMPLETE_MESSAGE);
								}
							} else {
								closeWithError(e);
								return Promise.<Void>ofException(e);
							}
						}),
				Promise::complete,
				this::closeWithError);

		ChannelOutput<ByteBuf> bodyStream;
		AsyncProcess process;

		if ((flags & CHUNKED) == 0) {
			BufsConsumerDelimiter decoder = BufsConsumerDelimiter.create(contentLength);
			process = decoder;
			encodedStream.bindTo(decoder.getInput());
			bodyStream = decoder.getOutput();
		} else {
			BufsConsumerChunkedDecoder decoder = BufsConsumerChunkedDecoder.create();
			process = decoder;
			encodedStream.bindTo(decoder.getInput());
			bodyStream = decoder.getOutput()
					.transformWith(consumer -> consumer.withExecutor(ofMaxRecursiveCalls(MAX_RECURSIVE_CALLS)));
		}

		if ((flags & GZIPPED) != 0) {
			BufsConsumerGzipInflater decoder = BufsConsumerGzipInflater.create();
			process = decoder;
			bodyStream.bindTo(decoder.getInput());
			bodyStream = decoder.getOutput()
					.transformWith(consumer -> consumer.withExecutor(ofMaxRecursiveCalls(MAX_RECURSIVE_CALLS)));
		}

		ChannelSupplier<ByteBuf> supplier = bodyStream.getSupplier(); // process gets started here and can cause connection closing

		if (isClosed()) return;

		onHeadersReceived(null, supplier);

		process.getProcessCompletion()
				.whenComplete(($, e) -> {
					if (isClosed()) return;
					if (e == null) {
						flags |= BODY_RECEIVED;
						onBodyReceived();
					} else {
						closeWithError(e);
					}
				});
	}

	static ByteBuf renderHttpMessage(HttpMessage httpMessage) {
		if (httpMessage.body != null) {
			ByteBuf body = httpMessage.body;
			httpMessage.body = null;
			if ((httpMessage.flags & HttpMessage.USE_GZIP) == 0) {
				httpMessage.addHeader(CONTENT_LENGTH, ofDecimal(body.readRemaining()));
				ByteBuf buf = ByteBufPool.allocate(httpMessage.estimateSize() + body.readRemaining());
				httpMessage.writeTo(buf);
				buf.put(body);
				body.recycle();
				return buf;
			} else {
				ByteBuf gzippedBody = GzipProcessorUtils.toGzip(body);
				httpMessage.addHeader(CONTENT_ENCODING, ofBytes(CONTENT_ENCODING_GZIP));
				httpMessage.addHeader(CONTENT_LENGTH, ofDecimal(gzippedBody.readRemaining()));
				ByteBuf buf = ByteBufPool.allocate(httpMessage.estimateSize() + gzippedBody.readRemaining());
				httpMessage.writeTo(buf);
				buf.put(gzippedBody);
				gzippedBody.recycle();
				return buf;
			}
		}

		if (httpMessage.bodyStream == null) {
			httpMessage.addHeader(CONTENT_LENGTH, ofDecimal(0));
			ByteBuf buf = ByteBufPool.allocate(httpMessage.estimateSize());
			httpMessage.writeTo(buf);
			return buf;
		}

		return null;
	}

	protected void writeHttpMessageAsStream(HttpMessage httpMessage) {
		ChannelSupplier<ByteBuf> bodyStream = httpMessage.bodyStream;
		httpMessage.bodyStream = null;

		if ((httpMessage.flags & HttpMessage.USE_GZIP) != 0) {
			httpMessage.addHeader(CONTENT_ENCODING, ofBytes(CONTENT_ENCODING_GZIP));
			BufsConsumerGzipDeflater deflater = BufsConsumerGzipDeflater.create();
<<<<<<< HEAD
			bodyStream.bindTo(deflater.getInput());
			bodyStream = deflater.getOutput().getSupplier();
		}

		if (httpMessage.headers.get(CONTENT_LENGTH) == null) {
			httpMessage.addHeader(TRANSFER_ENCODING, ofBytes(TRANSFER_ENCODING_CHUNKED));
			BufsConsumerChunkedEncoder chunker = BufsConsumerChunkedEncoder.create();
			bodyStream.bindTo(chunker.getInput());
			bodyStream = chunker.getOutput().getSupplier();
		}

=======
			//noinspection ConstantConditions
			bodyStream.bindTo(deflater.getInput());
			bodyStream = deflater.getOutput().getSupplier();
		}

		if (httpMessage.headers.get(CONTENT_LENGTH) == null) {
			httpMessage.addHeader(TRANSFER_ENCODING, ofBytes(TRANSFER_ENCODING_CHUNKED));
			BufsConsumerChunkedEncoder chunker = BufsConsumerChunkedEncoder.create();
			//noinspection ConstantConditions
			bodyStream.bindTo(chunker.getInput());
			bodyStream = chunker.getOutput().getSupplier();
		}

>>>>>>> 190800c6
		ByteBuf buf = ByteBufPool.allocate(httpMessage.estimateSize());
		httpMessage.writeTo(buf);

		writeStream(ChannelSuppliers.concat(ChannelSupplier.of(buf), bodyStream));
	}

	protected void writeBuf(ByteBuf buf) {
		socket.write(buf)
				.whenComplete(($, e) -> {
					if (isClosed()) return;
					if (e == null) {
						flags |= BODY_SENT;
						onBodySent();
					} else {
						closeWithError(e);
					}
				});
	}

	private void writeStream(ChannelSupplier<ByteBuf> supplier) {
		supplier.get()
				.whenComplete((buf, e) -> {
					if (e == null) {
						if (buf != null) {
							socket.write(buf)
									.whenComplete(($, e2) -> {
										if (isClosed()) return;
										if (e2 == null) {
											writeStream(supplier);
										} else {
											closeWithError(e2);
										}
									});
						} else {
							if (isClosed()) return;
							flags |= BODY_SENT;
							onBodySent();
						}
					} else {
						closeWithError(e);
					}
				});
	}

	protected void switchPool(ConnectionsLinkedList newPool) {
		//noinspection ConstantConditions
		pool.removeNode(this);
		(pool = newPool).addLastNode(this);
		poolTimestamp = eventloop.currentTimeMillis();
	}

	private abstract class ReadConsumer implements Callback<ByteBuf> {
		@Override
		public void accept(ByteBuf buf, Throwable e) {
			assert !isClosed() || e != null;
			if (e == null) {
				if (buf != null) {
					readQueue.add(buf);
					try {
						thenRun();
					} catch (ParseException e1) {
						closeWithError(e1);
					}
				} else {
					close();
				}
			} else {
				closeWithError(e);
			}
		}

		public abstract void thenRun() throws ParseException;
	}

	@Override
	public String toString() {
		return ", socket=" + socket +
				", readQueue=" + readQueue +
				", closed=" + isClosed() +
				", keepAlive=" + ((flags & KEEP_ALIVE) != 0) +
				", isGzipped=" + ((flags & GZIPPED) != 0) +
				", isChunked=" + ((flags & CHUNKED) != 0) +
				", contentLengthRemaining=" + contentLength +
				", poolTimestamp=" + poolTimestamp;
	}

}<|MERGE_RESOLUTION|>--- conflicted
+++ resolved
@@ -417,19 +417,6 @@
 		if ((httpMessage.flags & HttpMessage.USE_GZIP) != 0) {
 			httpMessage.addHeader(CONTENT_ENCODING, ofBytes(CONTENT_ENCODING_GZIP));
 			BufsConsumerGzipDeflater deflater = BufsConsumerGzipDeflater.create();
-<<<<<<< HEAD
-			bodyStream.bindTo(deflater.getInput());
-			bodyStream = deflater.getOutput().getSupplier();
-		}
-
-		if (httpMessage.headers.get(CONTENT_LENGTH) == null) {
-			httpMessage.addHeader(TRANSFER_ENCODING, ofBytes(TRANSFER_ENCODING_CHUNKED));
-			BufsConsumerChunkedEncoder chunker = BufsConsumerChunkedEncoder.create();
-			bodyStream.bindTo(chunker.getInput());
-			bodyStream = chunker.getOutput().getSupplier();
-		}
-
-=======
 			//noinspection ConstantConditions
 			bodyStream.bindTo(deflater.getInput());
 			bodyStream = deflater.getOutput().getSupplier();
@@ -443,7 +430,6 @@
 			bodyStream = chunker.getOutput().getSupplier();
 		}
 
->>>>>>> 190800c6
 		ByteBuf buf = ByteBufPool.allocate(httpMessage.estimateSize());
 		httpMessage.writeTo(buf);
 
