--- conflicted
+++ resolved
@@ -15,12 +15,8 @@
 
 	Promise<Void> remove(String sessionId);
 
-<<<<<<< HEAD
-	Duration getSessionLifetime();
-=======
 	@Nullable
 	default Duration getSessionLifetimeHint() {
 		return null;
 	}
->>>>>>> 1ecffda2
 }