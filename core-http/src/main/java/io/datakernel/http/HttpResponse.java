/*
 * Copyright (C) 2015-2019 SoftIndex LLC.
 *
 * Licensed under the Apache License, Version 2.0 (the "License");
 * you may not use this file except in compliance with the License.
 * You may obtain a copy of the License at
 *
 * http://www.apache.org/licenses/LICENSE-2.0
 *
 * Unless required by applicable law or agreed to in writing, software
 * distributed under the License is distributed on an "AS IS" BASIS,
 * WITHOUT WARRANTIES OR CONDITIONS OF ANY KIND, either express or implied.
 * See the License for the specific language governing permissions and
 * limitations under the License.
 */
package io.datakernel.http;

import io.datakernel.bytebuf.ByteBuf;
import io.datakernel.codec.StructuredEncoder;
import io.datakernel.codec.json.JsonUtils;
import io.datakernel.common.Initializable;
import io.datakernel.csp.ChannelSupplier;
import io.datakernel.http.HttpHeaderValue.HttpHeaderValueOfSetCookies;
import io.datakernel.promise.Async;
import io.datakernel.promise.Promise;
import org.jetbrains.annotations.NotNull;
import org.jetbrains.annotations.Nullable;

import java.util.LinkedHashMap;
import java.util.List;
import java.util.Map;

import static io.datakernel.bytebuf.ByteBufStrings.encodeAscii;
import static io.datakernel.bytebuf.ByteBufStrings.putPositiveInt;
import static io.datakernel.http.ContentTypes.*;
import static io.datakernel.http.HttpHeaderValue.ofContentType;
import static io.datakernel.http.HttpHeaders.*;
import static io.datakernel.http.MediaTypes.OCTET_STREAM;
import static java.nio.charset.StandardCharsets.UTF_8;

/**
 * Represents HTTP response for {@link HttpRequest}. After handling {@code HttpResponse} will be recycled so you cannot
 * usi it afterwards.
 */
public final class HttpResponse extends HttpMessage implements Async<HttpResponse>, Initializable<HttpResponse> {
	private static final byte[] HTTP11_BYTES = encodeAscii("HTTP/1.1 ");
	private static final byte[] CODE_ERROR_BYTES = encodeAscii(" Error");
	private static final byte[] CODE_OK_BYTES = encodeAscii(" OK");
	private static final byte[] CODE_200_BYTES = encodeAscii("HTTP/1.1 200 OK");
	private static final byte[] CODE_201_BYTES = encodeAscii("HTTP/1.1 201 Created");
	private static final byte[] CODE_206_BYTES = encodeAscii("HTTP/1.1 206 Partial Content");
	private static final byte[] CODE_302_BYTES = encodeAscii("HTTP/1.1 302 Found");
	private static final byte[] CODE_400_BYTES = encodeAscii("HTTP/1.1 400 Bad Request");
	private static final byte[] CODE_403_BYTES = encodeAscii("HTTP/1.1 403 Forbidden");
	private static final byte[] CODE_404_BYTES = encodeAscii("HTTP/1.1 404 Not Found");
	private static final byte[] CODE_500_BYTES = encodeAscii("HTTP/1.1 500 Internal Server Error");
	private static final byte[] CODE_502_BYTES = encodeAscii("HTTP/1.1 502 Bad Gateway");
	private static final byte[] CODE_503_BYTES = encodeAscii("HTTP/1.1 503 Service Unavailable");
	private static final int LONGEST_FIRST_LINE_SIZE = CODE_500_BYTES.length;

	private final int code;

	@Nullable
	private Map<String, HttpCookie> parsedCookies;

	// region creators
	HttpResponse(int code) {
		this.code = code;
	}

	@NotNull
	public static HttpResponse ofCode(int code) {
		assert code >= 100 && code < 600;
		return new HttpResponse(code);
	}

	@NotNull
	public static HttpResponse ok200() {
		return new HttpResponse(200);
	}

	@NotNull
	public static HttpResponse ok201() {
		return new HttpResponse(201);
	}

	@NotNull
	public static HttpResponse ok206() {
		return new HttpResponse(206);
	}

	@NotNull
	public static HttpResponse redirect302(@NotNull String url) {
		HttpResponse response = new HttpResponse(302);
		// RFC-7231, section 6.4.3 (https://tools.ietf.org/html/rfc7231#section-6.4.3)
		response.addHeader(LOCATION, url);
		return response;
	}

	@NotNull
	public static HttpResponse unauthorized401(@NotNull String challenge) {
		HttpResponse response = new HttpResponse(401);
		// RFC-7235, section 3.1 (https://tools.ietf.org/html/rfc7235#section-3.1)
		response.addHeader(WWW_AUTHENTICATE, challenge);
		return response;
	}

	@NotNull
	public static HttpResponse notFound404() {
		return new HttpResponse(404);
	}

	@NotNull
<<<<<<< HEAD
=======
	public static Promise<HttpResponse> file(FileSliceSupplier downloader, String name, long size, @Nullable String rangeHeader) {
		return file(downloader, name, size, rangeHeader, false);
	}

	@NotNull
>>>>>>> 1ecffda2
	public static Promise<HttpResponse> file(FileSliceSupplier downloader, String name, long size, @Nullable String rangeHeader, boolean inline) {
		HttpResponse response = new HttpResponse(rangeHeader == null ? 200 : 206);

		String localName = name.substring(name.lastIndexOf('/') + 1);
		MediaType mediaType = MediaTypes.getByExtension(localName.substring(localName.lastIndexOf('.') + 1));
		if (mediaType == null) {
			mediaType = OCTET_STREAM;
		}

		response.addHeader(CONTENT_TYPE, HttpHeaderValue.ofContentType(ContentType.of(mediaType)));
		response.addHeader(ACCEPT_RANGES, "bytes");
		response.addHeader(CONTENT_DISPOSITION, inline ? "inline" : "attachment; filename=\"" + localName + "\"");

		long contentLength, offset;
		if (rangeHeader != null) {
			if (!rangeHeader.startsWith("bytes=")) {
				return Promise.ofException(HttpException.ofCode(416, "Invalid range header (not in bytes)"));
			}
			rangeHeader = rangeHeader.substring(6);
			if (!rangeHeader.matches("(?:\\d+)?-(?:\\d+)?")) {
				return Promise.ofException(HttpException.ofCode(416, "Only single part ranges are allowed"));
			}
			String[] parts = rangeHeader.split("-", 2);
			long endOffset;
			if (parts[0].isEmpty()) {
				if (parts[1].isEmpty()) {
					return Promise.ofException(HttpException.ofCode(416, "Invalid range"));
				}
				offset = size - Long.parseLong(parts[1]);
				endOffset = size;
			} else {
				if (parts[1].isEmpty()) {
					offset = Long.parseLong(parts[0]);
					endOffset = size - 1;
				} else {
					offset = Long.parseLong(parts[0]);
					endOffset = Long.parseLong(parts[1]);
				}
			}
			if (endOffset != -1 && offset > endOffset) {
				return Promise.ofException(HttpException.ofCode(416, "Invalid range"));
			}
			contentLength = endOffset - offset + 1;
			response.addHeader(CONTENT_RANGE, "bytes " + offset + "-" + endOffset + "/" + size);
		} else {
			contentLength = size;
			offset = 0;
		}
		response.addHeader(CONTENT_LENGTH, Long.toString(contentLength));
		response.setBodyStream(ChannelSupplier.ofPromise(downloader.getFileSlice(offset, contentLength)));
		return Promise.of(response);
	}

	@NotNull
	public static Promise<HttpResponse> file(FileSliceSupplier downloader, String name, long size, @Nullable String rangeHeader) {
		return file(downloader, name, size, rangeHeader, false);
	}

	@NotNull
	public static Promise<HttpResponse> file(FileSliceSupplier downloader, String name, long size) {
		return file(downloader, name, size, null);
	}
	// endregion

	// region common builder methods
	@NotNull
	public HttpResponse withHeader(@NotNull HttpHeader header, @NotNull String value) {
		addHeader(header, value);
		return this;
	}

	@NotNull
	public HttpResponse withHeader(@NotNull HttpHeader header, @NotNull byte[] bytes) {
		addHeader(header, bytes);
		return this;
	}

	@NotNull
	public HttpResponse withHeader(@NotNull HttpHeader header, @NotNull HttpHeaderValue value) {
		addHeader(header, value);
		return this;
	}

	@Override
	public void addCookies(@NotNull List<HttpCookie> cookies) {
		for (HttpCookie cookie : cookies) {
			addCookie(cookie);
		}
	}

	@Override
	public void addCookie(@NotNull HttpCookie cookie) {
		addHeader(SET_COOKIE, new HttpHeaderValueOfSetCookies(cookie));
	}

	@NotNull
	public HttpResponse withCookies(@NotNull List<HttpCookie> cookies) {
		addCookies(cookies);
		return this;
	}

	@NotNull
	public HttpResponse withCookies(@NotNull HttpCookie... cookies) {
		addCookies(cookies);
		return this;
	}

	@NotNull
	public HttpResponse withCookie(@NotNull HttpCookie cookie) {
		addCookie(cookie);
		return this;
	}

	@NotNull
	public HttpResponse withBodyGzipCompression() {
		setBodyGzipCompression();
		return this;
	}

	@NotNull
	public HttpResponse withBody(@NotNull ByteBuf body) {
		setBody(body);
		return this;
	}

	@NotNull
	public HttpResponse withBody(@NotNull byte[] array) {
		setBody(array);
		return this;
	}

	@NotNull
	public HttpResponse withBodyStream(@NotNull ChannelSupplier<ByteBuf> stream) {
		setBodyStream(stream);
		return this;
	}

	@NotNull
	public HttpResponse withPlainText(@NotNull String text) {
		return withHeader(CONTENT_TYPE, ofContentType(PLAIN_TEXT_UTF_8))
				.withBody(text.getBytes(UTF_8));
	}

	@NotNull
	public HttpResponse withHtml(@NotNull String text) {
		return withHeader(CONTENT_TYPE, ofContentType(HTML_UTF_8))
				.withBody(text.getBytes(UTF_8));
	}

	@NotNull
	public <T> HttpResponse withJson(StructuredEncoder<T> encoder, T object) {
		return withHeader(CONTENT_TYPE, ofContentType(JSON_UTF_8))
				.withBody(JsonUtils.toJson(encoder, object).getBytes(UTF_8));
	}

	@Override
	public Promise<HttpResponse> get() {
		return Promise.of(this);
	}

	@FunctionalInterface
	public interface FileSliceSupplier {

		Promise<ChannelSupplier<ByteBuf>> getFileSlice(long offset, long limit);
	}

	// endregion

	public int getCode() {
		assert !isRecycled();
		return code;
	}

	@NotNull
	public Map<String, HttpCookie> getCookies() {
		if (parsedCookies != null) {
			return parsedCookies;
		}
		Map<String, HttpCookie> cookies = new LinkedHashMap<>();
		for (HttpCookie cookie : getHeader(SET_COOKIE, HttpHeaderValue::toFullCookies)) {
			cookies.put(cookie.getName(), cookie);
		}
		return parsedCookies = cookies;
	}

	@Nullable
	public HttpCookie getCookie(@NotNull String cookie) {
		return getCookies().get(cookie);
	}

	private static void writeCodeMessageEx(@NotNull ByteBuf buf, int code) {
		buf.put(HTTP11_BYTES);
		putPositiveInt(buf, code);
		if (code >= 400) {
			buf.put(CODE_ERROR_BYTES);
		} else {
			buf.put(CODE_OK_BYTES);
		}
	}

	private static void writeCodeMessage(@NotNull ByteBuf buf, int code) {
		byte[] result;
		switch (code) {
			case 200:
				result = CODE_200_BYTES;
				break;
			case 201:
				result = CODE_201_BYTES;
				break;
			case 206:
				result = CODE_206_BYTES;
				break;
			case 302:
				result = CODE_302_BYTES;
				break;
			case 400:
				result = CODE_400_BYTES;
				break;
			case 403:
				result = CODE_403_BYTES;
				break;
			case 404:
				result = CODE_404_BYTES;
				break;
			case 500:
				result = CODE_500_BYTES;
				break;
			case 502:
				result = CODE_502_BYTES;
				break;
			case 503:
				result = CODE_503_BYTES;
				break;
			default:
				writeCodeMessageEx(buf, code);
				return;
		}
		buf.put(result);
	}

	@Override
	protected int estimateSize() {
		return estimateSize(LONGEST_FIRST_LINE_SIZE);
	}

	@Override
	protected void writeTo(@NotNull ByteBuf buf) {
		writeCodeMessage(buf, code);
		writeHeaders(buf);
	}

	@Override
	public String toString() {
		return HttpResponse.class.getSimpleName() + ": " + code;
	}
	// endregion
}<|MERGE_RESOLUTION|>--- conflicted
+++ resolved
@@ -111,14 +111,11 @@
 	}
 
 	@NotNull
-<<<<<<< HEAD
-=======
 	public static Promise<HttpResponse> file(FileSliceSupplier downloader, String name, long size, @Nullable String rangeHeader) {
 		return file(downloader, name, size, rangeHeader, false);
 	}
 
 	@NotNull
->>>>>>> 1ecffda2
 	public static Promise<HttpResponse> file(FileSliceSupplier downloader, String name, long size, @Nullable String rangeHeader, boolean inline) {
 		HttpResponse response = new HttpResponse(rangeHeader == null ? 200 : 206);
 
@@ -173,11 +170,6 @@
 	}
 
 	@NotNull
-	public static Promise<HttpResponse> file(FileSliceSupplier downloader, String name, long size, @Nullable String rangeHeader) {
-		return file(downloader, name, size, rangeHeader, false);
-	}
-
-	@NotNull
 	public static Promise<HttpResponse> file(FileSliceSupplier downloader, String name, long size) {
 		return file(downloader, name, size, null);
 	}
