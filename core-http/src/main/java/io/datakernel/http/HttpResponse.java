--- conflicted
+++ resolved
@@ -261,14 +261,11 @@
 				.withBody(JsonUtils.toJson(encoder, object).getBytes(UTF_8));
 	}
 
-<<<<<<< HEAD
-=======
 	@Override
 	public Promise<HttpResponse> get() {
 		return Promise.of(this);
 	}
 
->>>>>>> 190800c6
 	@FunctionalInterface
 	public interface FileSliceSupplier {
 
