--- conflicted
+++ resolved
@@ -128,20 +128,6 @@
 		return this;
 	}
 
-<<<<<<< HEAD
-	@Override
-	public void addCookies(@NotNull List<HttpCookie> cookies) {
-		if (CHECK) checkState(!isRecycled());
-		headers.add(COOKIE, new HttpHeaderValueOfSimpleCookies(cookies));
-	}
-
-	@Override
-	public void addCookie(@NotNull HttpCookie cookie) {
-		addCookies(singletonList(cookie));
-	}
-
-=======
->>>>>>> e8904161
 	@NotNull
 	public HttpRequest withCookies(@NotNull List<HttpCookie> cookies) {
 		addCookies(cookies);
@@ -169,37 +155,29 @@
 
 	@Override
 	public void addCookies(@NotNull List<HttpCookie> cookies) {
-		assert !isRecycled();
+		if (CHECK) checkState(!isRecycled());
 		headers.add(COOKIE, new HttpHeaderValueOfSimpleCookies(cookies));
 	}
 
 	@Override
 	public void addCookie(@NotNull HttpCookie cookie) {
-		assert !isRecycled();
+		if (CHECK) checkState(!isRecycled());
 		addCookies(singletonList(cookie));
 	}
 
 	@NotNull
 	@Contract(pure = true)
 	public HttpMethod getMethod() {
-<<<<<<< HEAD
-		if (CHECK) checkState(!isRecycled());
-=======
->>>>>>> e8904161
 		return method;
 	}
 
 	@Contract(pure = true)
 	public InetAddress getRemoteAddress() {
-<<<<<<< HEAD
-		if (CHECK) checkState(!isRecycled());
-=======
->>>>>>> e8904161
 		return remoteAddress;
 	}
 
 	void setRemoteAddress(@NotNull InetAddress inetAddress) {
-		assert !isRecycled();
+		if (CHECK) checkState(!isRecycled());
 		remoteAddress = inetAddress;
 	}
 
@@ -213,10 +191,6 @@
 	}
 
 	UrlParser getUrl() {
-<<<<<<< HEAD
-		if (CHECK) checkState(!isRecycled());
-=======
->>>>>>> e8904161
 		return url;
 	}
 
@@ -236,19 +210,11 @@
 
 	@NotNull
 	public String getPath() {
-<<<<<<< HEAD
-		if (CHECK) checkState(!isRecycled());
-=======
->>>>>>> e8904161
 		return url.getPath();
 	}
 
 	@NotNull
 	public String getPathAndQuery() {
-<<<<<<< HEAD
-		if (CHECK) checkState(!isRecycled());
-=======
->>>>>>> e8904161
 		return url.getPathAndQuery();
 	}
 
@@ -284,10 +250,6 @@
 
 	@NotNull
 	public Map<String, String> getQueryParameters() {
-<<<<<<< HEAD
-		if (CHECK) checkState(!isRecycled());
-=======
->>>>>>> e8904161
 		if (queryParameters != null) {
 			return queryParameters;
 		}
@@ -297,28 +259,16 @@
 
 	@Nullable
 	public String getQueryParameter(@NotNull String key) {
-<<<<<<< HEAD
-		if (CHECK) checkState(!isRecycled());
-=======
->>>>>>> e8904161
 		return url.getQueryParameter(key);
 	}
 
 	@NotNull
 	public List<String> getQueryParameters(@NotNull String key) {
-<<<<<<< HEAD
-		if (CHECK) checkState(!isRecycled());
-=======
->>>>>>> e8904161
 		return url.getQueryParameters(key);
 	}
 
 	@NotNull
 	public Iterable<QueryParameter> getQueryParametersIterable() {
-<<<<<<< HEAD
-		if (CHECK) checkState(!isRecycled());
-=======
->>>>>>> e8904161
 		return url.getQueryParametersIterable();
 	}
 
@@ -355,19 +305,11 @@
 
 	@NotNull
 	public Map<String, String> getPathParameters() {
-<<<<<<< HEAD
-		if (CHECK) checkState(!isRecycled());
-=======
->>>>>>> e8904161
 		return pathParameters != null ? pathParameters : emptyMap();
 	}
 
 	@NotNull
 	public String getPathParameter(@NotNull String key) {
-<<<<<<< HEAD
-		if (CHECK) checkState(!isRecycled());
-=======
->>>>>>> e8904161
 		if (pathParameters != null) {
 			String pathParameter = pathParameters.get(key);
 			if (pathParameter != null) {
@@ -378,7 +320,7 @@
 	}
 
 	public Promise<Void> handleMultipart(MultipartDataHandler multipartDataHandler) {
-		assert !isRecycled();
+		if (CHECK) checkState(!isRecycled());
 		String contentType = getHeader(CONTENT_TYPE);
 		if (contentType == null || !contentType.startsWith("multipart/form-data; boundary=")) {
 			return Promise.ofException(HttpException.ofCode(400, "Content type is not multipart/form-data"));
@@ -396,25 +338,17 @@
 	}
 
 	void setPos(int pos) {
-		assert !isRecycled();
+		if (CHECK) checkState(!isRecycled());
 		url.pos = (short) pos;
 	}
 
 	@NotNull
 	public String getRelativePath() {
-<<<<<<< HEAD
-		if (CHECK) checkState(!isRecycled());
-=======
->>>>>>> e8904161
 		String partialPath = url.getPartialPath();
 		return partialPath.startsWith("/") ? partialPath.substring(1) : partialPath; // strip first '/'
 	}
 
 	String pollUrlPart() {
-<<<<<<< HEAD
-		if (CHECK) checkState(!isRecycled());
-=======
->>>>>>> e8904161
 		return url.pollUrlPart();
 	}
 
