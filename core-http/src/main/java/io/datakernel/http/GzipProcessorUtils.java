--- conflicted
+++ resolved
@@ -91,11 +91,7 @@
 	}
 
 	public static ByteBuf toGzip(ByteBuf src) {
-<<<<<<< HEAD
-		if (CHECK) checkArgument(src.readRemaining() > 0);
-=======
-		assert src.readRemaining() >= 0;
->>>>>>> ad774a87
+		if (CHECK) checkArgument(src.readRemaining() >= 0);
 
 		Deflater compressor = ensureCompressor();
 		compressor.setInput(src.array(), src.head(), src.readRemaining());
