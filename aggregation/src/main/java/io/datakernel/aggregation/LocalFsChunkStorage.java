/*
 * Copyright (C) 2015 SoftIndex LLC.
 *
 * Licensed under the Apache License, Version 2.0 (the "License");
 * you may not use this file except in compliance with the License.
 * You may obtain a copy of the License at
 *
 * http://www.apache.org/licenses/LICENSE-2.0
 *
 * Unless required by applicable law or agreed to in writing, software
 * distributed under the License is distributed on an "AS IS" BASIS,
 * WITHOUT WARRANTIES OR CONDITIONS OF ANY KIND, either express or implied.
 * See the License for the specific language governing permissions and
 * limitations under the License.
 */

package io.datakernel.aggregation;

import io.datakernel.aggregation.ot.AggregationStructure;
import io.datakernel.codegen.DefiningClassLoader;
import io.datakernel.eventloop.Eventloop;
import io.datakernel.file.AsyncFile;
import io.datakernel.serializer.BufferSerializer;
import io.datakernel.stream.StreamConsumerWithResult;
import io.datakernel.stream.StreamConsumers;
import io.datakernel.stream.StreamProducerWithResult;
import io.datakernel.stream.StreamProducers;
import io.datakernel.stream.file.StreamFileReader;
import io.datakernel.stream.file.StreamFileWriter;
import io.datakernel.stream.processor.StreamBinaryDeserializer;
import io.datakernel.stream.processor.StreamBinarySerializer;
import io.datakernel.stream.processor.StreamLZ4Compressor;
import io.datakernel.stream.processor.StreamLZ4Decompressor;
import io.datakernel.util.MemSize;
import org.slf4j.Logger;

import java.io.IOException;
import java.nio.file.DirectoryStream;
import java.nio.file.Files;
import java.nio.file.OpenOption;
import java.nio.file.Path;
import java.nio.file.attribute.FileTime;
import java.util.List;
import java.util.Set;
import java.util.concurrent.CompletionStage;
import java.util.concurrent.ExecutorService;

import static java.nio.file.StandardOpenOption.READ;
import static org.slf4j.LoggerFactory.getLogger;

/**
 * Stores aggregation chunks in local file system.
 */
public class LocalFsChunkStorage implements AggregationChunkStorage {
	private final Logger logger = getLogger(this.getClass());
	public static final String LOG = ".log";

	private final Eventloop eventloop;
	private final ExecutorService executorService;
	private final IdGenerator<Long> idGenerator;

	private final Path dir;

	private int bufferSize = 1024 * 1024;

	/**
	 * Constructs an aggregation storage, that runs in the specified event loop, performs blocking IO in the given executor,
	 * serializes records according to specified aggregation structure and stores data in the given directory.
	 *
	 * @param eventloop       event loop, in which aggregation storage is to run
	 * @param executorService executor, where blocking IO operations are to be run
	 * @param idGenerator
	 * @param dir             directory where data is saved
	 */
	private LocalFsChunkStorage(Eventloop eventloop, ExecutorService executorService, IdGenerator<Long> idGenerator, Path dir) {
		this.eventloop = eventloop;
		this.executorService = executorService;
		this.dir = dir;
		this.idGenerator = idGenerator;
	}

	public static LocalFsChunkStorage create(Eventloop eventloop, ExecutorService executorService, IdGenerator<Long> idGenerator, Path dir) {
		return new LocalFsChunkStorage(eventloop, executorService, idGenerator, dir);
	}

	public LocalFsChunkStorage withBufferSize(int bufferSize) {
		this.bufferSize = bufferSize;
		return this;
	}

	public LocalFsChunkStorage withBufferSize(MemSize bufferSize) {
		this.bufferSize = (int) bufferSize.get();
		return this;
	}

	@Override
	public <T> CompletionStage<StreamProducerWithResult<T, Void>> read(final AggregationStructure aggregation, final List<String> fields,
	                                                                   final Class<T> recordClass, long id, final DefiningClassLoader classLoader) {
		return AsyncFile.openAsync(eventloop, executorService, dir.resolve(id + LOG), new OpenOption[]{READ}).thenApply(file -> {
			StreamFileReader fileReader = StreamFileReader.readFileFrom(eventloop, file, bufferSize, 0L);

			StreamLZ4Decompressor decompressor = StreamLZ4Decompressor.create(eventloop);
			fileReader.streamTo(decompressor.getInput());

			BufferSerializer<T> bufferSerializer = AggregationUtils.createBufferSerializer(aggregation, recordClass,
					aggregation.getKeys(), fields, classLoader);
			StreamBinaryDeserializer<T> deserializer = StreamBinaryDeserializer.create(eventloop, bufferSerializer);

			decompressor.getOutput().streamTo(deserializer.getInput());
			return StreamProducers.withEndOfStream(deserializer.getOutput());
		});
	}

	@Override
	public <T> CompletionStage<StreamConsumerWithResult<T, Void>> write(AggregationStructure aggregation, List<String> fields,
	                                                                    Class<T> recordClass, long id,
	                                                                    DefiningClassLoader classLoader) {
		BufferSerializer<T> bufferSerializer = AggregationUtils.createBufferSerializer(aggregation, recordClass,
				aggregation.getKeys(), fields, classLoader);
		return AsyncFile.openAsync(eventloop, executorService, dir.resolve(id + LOG), StreamFileWriter.CREATE_OPTIONS).thenApply(file -> {
			StreamBinarySerializer<T> serializer = StreamBinarySerializer.create(eventloop, bufferSerializer)
					.withDefaultBufferSize(StreamBinarySerializer.MAX_SIZE_2);
			StreamLZ4Compressor compressor = StreamLZ4Compressor.fastCompressor(eventloop);
			StreamFileWriter writer = StreamFileWriter.create(eventloop, file, true);

			serializer.getOutput().streamTo(compressor.getInput());
			compressor.getOutput().streamTo(writer);

			return StreamConsumers.withResult(serializer.getInput(), writer.getFlushStage());
		});
	}

	@Override
	public CompletionStage<Long> createId() {
		return idGenerator.createId();
	}

	public CompletionStage<Void> backup(final String backupId, final Set<Long> chunkIds) {
		return eventloop.callConcurrently(executorService, () -> {
			Path backupDir = dir.resolve("backups/" + backupId + "/");
			Files.createDirectories(backupDir);
			for (long chunkId : chunkIds) {
				Path target = dir.resolve(chunkId + LOG).toAbsolutePath();
				Path link = backupDir.resolve(chunkId + LOG).toAbsolutePath();
				Files.createLink(link, target);
			}
			return null;
		});
	}

<<<<<<< HEAD
	public CompletionStage<Void> cleanup(final Set<Long> chunkIds) {
		return eventloop.callConcurrently(executorService, () -> {
=======
	public CompletionStage<Void> cleanup(final Set<Long> saveChunks) {
		return cleanupBeforeTimestamp(saveChunks, -1);
	}

	public CompletionStage<Void> cleanupBeforeTimestamp(final Set<Long> saveChunks, long timestamp) {
		return eventloop.runConcurrentlyWithException(executorService, () -> {
>>>>>>> 220fc5c0
			try (DirectoryStream<Path> stream = Files.newDirectoryStream(dir)) {
				for (Path file : stream) {
					if (!file.toString().endsWith(LOG)) continue;
					long id;
					try {
						String filename = file.getFileName().toString();
						id = Long.parseLong((filename.substring(0, filename.length() - LOG.length())));
					} catch (NumberFormatException e) {
						logger.warn("Invalid chunk filename: " + file);
						continue;
					}
					if (saveChunks.contains(id)) continue;
					FileTime lastModifiedTime = Files.getLastModifiedTime(file);
					if (timestamp != -1 && lastModifiedTime.toMillis() > timestamp) continue;
					try {
						Files.delete(file);
					} catch (IOException e) {
						logger.warn("Could not delete file: " + file);
					}
				}
			}
			return null;
		});
	}
}<|MERGE_RESOLUTION|>--- conflicted
+++ resolved
@@ -148,17 +148,12 @@
 		});
 	}
 
-<<<<<<< HEAD
-	public CompletionStage<Void> cleanup(final Set<Long> chunkIds) {
-		return eventloop.callConcurrently(executorService, () -> {
-=======
 	public CompletionStage<Void> cleanup(final Set<Long> saveChunks) {
 		return cleanupBeforeTimestamp(saveChunks, -1);
 	}
 
 	public CompletionStage<Void> cleanupBeforeTimestamp(final Set<Long> saveChunks, long timestamp) {
-		return eventloop.runConcurrentlyWithException(executorService, () -> {
->>>>>>> 220fc5c0
+		return eventloop.callConcurrently(executorService, () -> {
 			try (DirectoryStream<Path> stream = Files.newDirectoryStream(dir)) {
 				for (Path file : stream) {
 					if (!file.toString().endsWith(LOG)) continue;
