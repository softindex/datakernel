/*
 * Copyright (C) 2015-2018 SoftIndex LLC.
 *
 * Licensed under the Apache License, Version 2.0 (the "License");
 * you may not use this file except in compliance with the License.
 * You may obtain a copy of the License at
 *
 * http://www.apache.org/licenses/LICENSE-2.0
 *
 * Unless required by applicable law or agreed to in writing, software
 * distributed under the License is distributed on an "AS IS" BASIS,
 * WITHOUT WARRANTIES OR CONDITIONS OF ANY KIND, either express or implied.
 * See the License for the specific language governing permissions and
 * limitations under the License.
 */

package io.datakernel.aggregation;

import io.datakernel.aggregation.fieldtype.FieldType;
import io.datakernel.annotation.Nullable;
import io.datakernel.codegen.Expression;
import io.datakernel.codegen.Expressions;
import io.datakernel.codegen.PredicateDef;
import io.datakernel.codegen.Property;

import java.util.*;
import java.util.regex.Pattern;

import static io.datakernel.codegen.Expressions.*;
import static io.datakernel.util.CollectionUtils.first;
import static io.datakernel.util.Preconditions.checkState;
import static java.util.Arrays.asList;
import static java.util.Collections.*;

@SuppressWarnings("rawtypes")
public class AggregationPredicates {
	private AggregationPredicates() {
	}

	private static class PredicateSimplifierKey<L extends AggregationPredicate, R extends AggregationPredicate> {
		private final Class<L> leftType;
		private final Class<R> rightType;

		private PredicateSimplifierKey(Class<L> leftType, Class<R> rightType) {
			this.leftType = leftType;
			this.rightType = rightType;
		}

		@Override
		public boolean equals(Object o) {
			if (this == o) return true;
			if (o == null || getClass() != o.getClass()) return false;

			PredicateSimplifierKey that = (PredicateSimplifierKey) o;

			if (!leftType.equals(that.leftType)) return false;
			return rightType.equals(that.rightType);

		}

		@Override
		public int hashCode() {
			int result = leftType.hashCode();
			result = 31 * result + rightType.hashCode();
			return result;
		}
	}

	@FunctionalInterface
	private interface PredicateSimplifier<L extends AggregationPredicate, R extends AggregationPredicate> {
		AggregationPredicate simplifyAnd(L left, R right);
	}

	private final static Map<PredicateSimplifierKey<?, ?>, PredicateSimplifier<?, ?>> simplifiers = new HashMap<>();

	private static <L extends AggregationPredicate, R extends AggregationPredicate> void register(Class<L> leftType, Class<R> rightType, PredicateSimplifier<L, R> operation) {
		PredicateSimplifierKey keyLeftRight = new PredicateSimplifierKey<>(leftType, rightType);
		checkState(!simplifiers.containsKey(keyLeftRight), "Key '%s has already been registered", keyLeftRight);
		simplifiers.put(keyLeftRight, operation);
		if (!rightType.equals(leftType)) {
			PredicateSimplifierKey keyRightLeft = new PredicateSimplifierKey<>(rightType, leftType);
			checkState(!simplifiers.containsKey(keyRightLeft), "Key '%s has already been registered",keyRightLeft);
			simplifiers.put(keyRightLeft, (PredicateSimplifier<R, L>) (right, left) -> operation.simplifyAnd(left, right));
		}
	}

	static {
		PredicateSimplifier simplifierAlwaysFalse = (PredicateSimplifier<PredicateAlwaysFalse, AggregationPredicate>) (left, right) -> left;
		register(PredicateAlwaysFalse.class, PredicateAlwaysFalse.class, simplifierAlwaysFalse);
		register(PredicateAlwaysFalse.class, PredicateAlwaysTrue.class, simplifierAlwaysFalse);
		register(PredicateAlwaysFalse.class, PredicateNot.class, simplifierAlwaysFalse);
		register(PredicateAlwaysFalse.class, PredicateEq.class, simplifierAlwaysFalse);
		register(PredicateAlwaysFalse.class, PredicateNotEq.class, simplifierAlwaysFalse);
		register(PredicateAlwaysFalse.class, PredicateLe.class, simplifierAlwaysFalse);
		register(PredicateAlwaysFalse.class, PredicateGe.class, simplifierAlwaysFalse);
		register(PredicateAlwaysFalse.class, PredicateLt.class, simplifierAlwaysFalse);
		register(PredicateAlwaysFalse.class, PredicateGt.class, simplifierAlwaysFalse);
		register(PredicateAlwaysFalse.class, PredicateHas.class, simplifierAlwaysFalse);
		register(PredicateAlwaysFalse.class, PredicateBetween.class, simplifierAlwaysFalse);
		register(PredicateAlwaysFalse.class, PredicateRegexp.class, simplifierAlwaysFalse);
		register(PredicateAlwaysFalse.class, PredicateAnd.class, simplifierAlwaysFalse);
		register(PredicateAlwaysFalse.class, PredicateOr.class, simplifierAlwaysFalse);
		register(PredicateAlwaysFalse.class, PredicateIn.class, simplifierAlwaysFalse);

		PredicateSimplifier simplifierAlwaysTrue = (PredicateSimplifier<PredicateAlwaysTrue, AggregationPredicate>) (left, right) -> right;
		register(PredicateAlwaysTrue.class, PredicateAlwaysTrue.class, simplifierAlwaysTrue);
		register(PredicateAlwaysTrue.class, PredicateNot.class, simplifierAlwaysTrue);
		register(PredicateAlwaysTrue.class, PredicateEq.class, simplifierAlwaysTrue);
		register(PredicateAlwaysTrue.class, PredicateNotEq.class, simplifierAlwaysTrue);
		register(PredicateAlwaysTrue.class, PredicateLe.class, simplifierAlwaysTrue);
		register(PredicateAlwaysTrue.class, PredicateGe.class, simplifierAlwaysTrue);
		register(PredicateAlwaysTrue.class, PredicateLt.class, simplifierAlwaysTrue);
		register(PredicateAlwaysTrue.class, PredicateGt.class, simplifierAlwaysTrue);
		register(PredicateAlwaysTrue.class, PredicateHas.class, simplifierAlwaysTrue);
		register(PredicateAlwaysTrue.class, PredicateBetween.class, simplifierAlwaysTrue);
		register(PredicateAlwaysTrue.class, PredicateRegexp.class, simplifierAlwaysTrue);
		register(PredicateAlwaysTrue.class, PredicateAnd.class, simplifierAlwaysTrue);
		register(PredicateAlwaysTrue.class, PredicateOr.class, simplifierAlwaysTrue);
		register(PredicateAlwaysTrue.class, PredicateIn.class, simplifierAlwaysTrue);

		PredicateSimplifier simplifierNot = (PredicateSimplifier<PredicateNot, AggregationPredicate>) (left, right) -> {
			if (left.predicate.equals(right))
				return alwaysFalse();
			return null;
		};
		register(PredicateNot.class, PredicateNot.class, simplifierNot);
		register(PredicateNot.class, PredicateHas.class, simplifierNot);
		register(PredicateNot.class, PredicateBetween.class, simplifierNot);
		register(PredicateNot.class, PredicateRegexp.class, simplifierNot);
		register(PredicateNot.class, PredicateAnd.class, simplifierNot);
		register(PredicateNot.class, PredicateOr.class, simplifierNot);
		register(PredicateNot.class, PredicateGe.class, simplifierNot);
		register(PredicateNot.class, PredicateLe.class, simplifierNot);
		register(PredicateNot.class, PredicateGt.class, simplifierNot);
		register(PredicateNot.class, PredicateLt.class, simplifierNot);
		register(PredicateNot.class, PredicateIn.class, simplifierNot);

		register(PredicateHas.class, PredicateHas.class, (left, right) -> left.key.equals(right.key) ? left : null);
		PredicateSimplifier simplifierHas = (PredicateSimplifier<PredicateHas, AggregationPredicate>) (left, right) -> right.getDimensions().contains(left.getKey()) ? right : null;
		register(PredicateHas.class, PredicateEq.class, simplifierHas);
		register(PredicateHas.class, PredicateNotEq.class, (left, right) -> left.key.equals(right.key) ? left : null);
		register(PredicateHas.class, PredicateLe.class, simplifierHas);
		register(PredicateHas.class, PredicateGe.class, simplifierHas);
		register(PredicateHas.class, PredicateLt.class, simplifierHas);
		register(PredicateHas.class, PredicateGt.class, simplifierHas);
		register(PredicateHas.class, PredicateBetween.class, simplifierHas);
		register(PredicateHas.class, PredicateAnd.class, simplifierHas);
		register(PredicateHas.class, PredicateOr.class, simplifierHas);
		register(PredicateHas.class, PredicateIn.class, simplifierHas);

		register(PredicateEq.class, PredicateEq.class, (left, right) -> {
			if (!left.key.equals(right.key))
				return null;
			return alwaysFalse();
		});
		register(PredicateEq.class, PredicateNotEq.class, (left, right) -> {
			if (!left.key.equals(right.key))
				return null;
			if (!left.value.equals(right.value))
				return left;
			return alwaysFalse();
		});
		register(PredicateEq.class, PredicateLe.class, (left, right) -> {
			if (!left.key.equals(right.key))
				return null;
			if (right.value.compareTo(left.value) >= 0)
				return left;
			return alwaysFalse();
		});
		register(PredicateEq.class, PredicateGe.class, (left, right) -> {
			if (!left.key.equals(right.key))
				return null;
			if (right.value.compareTo(left.value) <= 0)
				return left;
			return alwaysFalse();
		});
		register(PredicateEq.class, PredicateLt.class, (left, right) -> {
			if (!left.key.equals(right.key))
				return null;
			if (right.value.compareTo(left.value) > 0)
				return left;
			return alwaysFalse();
		});
		register(PredicateEq.class, PredicateGt.class, (left, right) -> {
			if (!left.key.equals(right.key))
				return null;
			if (right.value.compareTo(left.value) < 0)
				return left;
			return alwaysFalse();
		});
		register(PredicateEq.class, PredicateBetween.class, (left, right) -> {
			if (!left.key.equals(right.key))
				return null;
			if (right.from.compareTo(left.value) <= 0 && right.to.compareTo(left.value) >= 0)
				return left;
			return alwaysFalse();
		});
		register(PredicateEq.class, PredicateRegexp.class, (left, right) -> {
			if (!left.key.equals(right.key))
				return null;
			Pattern p = Pattern.compile(right.regexp);
			if (p.matcher(left.key).matches())
				return left;
			return alwaysFalse();
		});
		register(PredicateEq.class, PredicateIn.class, (left, right) -> {
			if (!left.key.equals(right.key))
				return null;
			if (right.values.contains(left.value))
				return left;
			return alwaysFalse();
		});

		register(PredicateNotEq.class, PredicateNotEq.class, (left, right) -> {
			if (!left.key.equals(right.key))
				return null;
			if (left.value.equals(right.value))
				return left;
			return null;
		});
		register(PredicateNotEq.class, PredicateLe.class, (left, right) -> {
			if (!left.key.equals(right.key))
				return null;
			if (right.value.compareTo(left.value) < 0)
				return right;
			if (right.value.compareTo(left.value) == 0)
				return lt(left.key, right.value);
			return null;
		});
		register(PredicateNotEq.class, PredicateGe.class, (left, right) -> {
			if (!left.key.equals(right.key))
				return null;
			if (right.value.compareTo(left.value) > 0)
				return right;
			if (right.value.compareTo(left.value) == 0)
				return gt(left.key, right.value);
			return null;
		});
		register(PredicateNotEq.class, PredicateLt.class, (left, right) -> {
			if (!left.key.equals(right.key))
				return null;
			if (right.value.compareTo(left.value) <= 0)
				return right;
			return null;
		});
		register(PredicateNotEq.class, PredicateGt.class, (left, right) -> {
			if (!left.key.equals(right.key))
				return null;
			if (right.value.compareTo(left.value) >= 0)
				return right;
			return null;
		});
		register(PredicateNotEq.class, PredicateBetween.class, (left, right) -> {
			if (!right.key.equals(left.key))
				return null;
			if (right.from.compareTo(left.value) > 0 && right.to.compareTo(left.value) > 0)
				return right;
			if (right.from.compareTo(left.value) < 0 && right.to.compareTo(left.value) < 0)
				return right;
			return null;
		});

		register(PredicateLe.class, PredicateLe.class, (left, right) -> {
			if (!right.key.equals(left.key))
				return null;
			if (right.value.compareTo(left.value) <= 0)
				return right;
			return left;
		});
		register(PredicateLe.class, PredicateGe.class, (left, right) -> {
			if (!left.key.equals(right.key))
				return null;
			if (left.value.compareTo(right.value) < 0)
				return alwaysFalse();
			if (left.value.compareTo(right.value) > 0)
				return between(right.key, right.value, left.value);
			if (left.value.compareTo(right.value) == 0)
				return eq(left.key, left.value);
			return null;
		});
		register(PredicateLe.class, PredicateLt.class, (left, right) -> {
			if (!right.key.equals(left.key))
				return null;
			if (right.value.compareTo(left.value) <= 0)
				return right;
			return left;
		});
		register(PredicateLe.class, PredicateGt.class, (left, right) -> {
			if (!left.key.equals(right.key))
				return null;
			if (left.value.compareTo(right.value) <= 0)
				return alwaysFalse();
			return null;
		});
		register(PredicateLe.class, PredicateBetween.class, (left, right) -> {
			if (!right.key.equals(left.key))
				return null;
			if (right.from.compareTo(left.value) > 0)
				return alwaysFalse();
			if (right.from.compareTo(left.value) == 0)
				return eq(left.key, right.from);
			if (right.to.compareTo(left.value) <= 0)
				return right;
			return between(right.key, right.from, left.value).simplify();
		});
		register(PredicateLe.class, PredicateIn.class, (left, right) -> {
			if (!left.key.equals(right.key))
				return null;
			if (left.value.compareTo(right.values.last()) >= 0)
				return right;
			if (left.value.compareTo(right.values.first()) < 0)
				return alwaysFalse();
			SortedSet subset = new TreeSet(right.values.headSet(left.value));
			if (right.values.contains(left.value)) subset.add(left.value);
			return in(left.key, subset);
		});

		register(PredicateGe.class, PredicateGe.class, (left, right) -> {
			if (!right.key.equals(left.key))
				return null;
			if (right.value.compareTo(left.value) >= 0)
				return right;
			return left;
		});
		register(PredicateGe.class, PredicateLt.class, (left, right) -> {
			if (!right.key.equals(left.key))
				return null;
			if (right.value.compareTo(left.value) <= 0)
				return alwaysFalse();
			return null;
		});
		register(PredicateGe.class, PredicateGt.class, (left, right) -> {
			if (!right.key.equals(left.key))
				return null;
			if (right.value.compareTo(left.value) >= 0)
				return gt(right.key, right.value);
			return left;
		});
		register(PredicateGe.class, PredicateBetween.class, (left, right) -> {
			if (!right.key.equals(left.key))
				return null;
			if (right.to.compareTo(left.value) < 0)
				return alwaysFalse();
			if (right.to.compareTo(left.value) == 0)
				return eq(right.key, right.to);
			if (right.from.compareTo(left.value) >= 0)
				return right;
			return between(right.key, left.value, right.to).simplify();
		});
		register(PredicateGe.class, PredicateIn.class, (left, right) -> {
			if (!left.key.equals(right.key))
				return null;
			if (left.value.compareTo(right.values.first()) <= 0)
				return right;
			if (left.value.compareTo(right.values.last()) > 0)
				return alwaysFalse();
			return in(left.key, new TreeSet(right.values.tailSet(left.value)));
		});

		register(PredicateLt.class, PredicateLt.class, (left, right) -> {
			if (!right.key.equals(left.key))
				return null;
			if (right.value.compareTo(left.value) >= 0)
				return left;
			return right;
		});
		register(PredicateLt.class, PredicateGt.class, (left, right) -> {
			if (!left.key.equals(right.key))
				return null;
			if (left.value.compareTo(right.value) <= 0)
				return alwaysFalse();
			return null;
		});
		register(PredicateLt.class, PredicateBetween.class, (left, right) -> {
			if (!right.key.equals(left.key))
				return null;
			if (right.from.compareTo(left.value) >= 0)
				return alwaysFalse();
			if (right.to.compareTo(left.value) < 0)
				return right;
			return null;
		});
		register(PredicateLt.class, PredicateIn.class, (left, right) -> {
			if (!left.key.equals(right.key))
				return null;
			if (left.value.compareTo(right.values.last()) > 0)
				return right;
			if (left.value.compareTo(right.values.first()) < 0)
				return alwaysFalse();
			return in(left.key, new TreeSet(right.values.subSet(right.values.first(), left.value)));
		});

		register(PredicateGt.class, PredicateGt.class, (left, right) -> {
			if (!right.key.equals(left.key))
				return null;
			if (right.value.compareTo(left.value) >= 0)
				return right;
			return left;
		});
		register(PredicateGt.class, PredicateBetween.class, (left, right) -> {
			if (!right.key.equals(left.key))
				return null;
			if (right.to.compareTo(left.value) <= 0)
				return alwaysFalse();
			if (right.from.compareTo(left.value) > 0)
				return right;
			return null;
		});
		register(PredicateGt.class, PredicateIn.class, (left, right) -> {
			if (!left.key.equals(right.key))
				return null;
			if (left.value.compareTo(right.values.first()) < 0)
				return right;
			if (left.value.compareTo(right.values.last()) >= 0)
				return alwaysFalse();
			SortedSet subset = right.values.tailSet(left.value);
			subset.remove(left.value);
			return in(right.key, subset);
		});

		register(PredicateBetween.class, PredicateBetween.class, (left, right) -> {
			if (!left.key.equals(right.key))
				return null;
			Comparable from = left.from.compareTo(right.from) >= 0 ? left.from : right.from;
			Comparable to = left.to.compareTo(right.to) <= 0 ? left.to : right.to;
			return between(left.key, from, to).simplify();
		});
		register(PredicateBetween.class, PredicateIn.class, (left, right) -> {
			if (!left.key.equals(right.key))
				return null;
			if (left.from.compareTo(right.values.first()) > 0 && left.to.compareTo(right.values.last()) > 0)
				return left;
			return null;
		});

		register(PredicateIn.class, PredicateIn.class, (left, right) -> {
			if (!left.key.equals(right.key))
				return null;
			if (left.values.equals(right.values))
				return left.values.size() == 1 ? eq(left.getKey(), left.values.first()) : left;
			SortedSet values = left.values;
			values.retainAll(right.values);
			if (values.size() == 1)
				return eq(left.key, left.values.first());
			if (!left.values.isEmpty())
				return in(left.key, left.values);
			return alwaysFalse();
		});
	}

	@Nullable
	@SuppressWarnings("unchecked")
	private static AggregationPredicate simplifyAnd(AggregationPredicate left, AggregationPredicate right) {
		if (left.equals(right))
			return left;
		PredicateSimplifierKey key = new PredicateSimplifierKey(left.getClass(), right.getClass());
		PredicateSimplifier<AggregationPredicate, AggregationPredicate> simplifier = (PredicateSimplifier<AggregationPredicate, AggregationPredicate>) simplifiers.get(key);
		if (simplifier == null)
			return null;
		return simplifier.simplifyAnd(left, right);
	}

	public static final class PredicateAlwaysFalse implements AggregationPredicate {
		private static final PredicateAlwaysFalse instance = new PredicateAlwaysFalse();

		private PredicateAlwaysFalse() {
		}

		@Override
		public AggregationPredicate simplify() {
			return this;
		}

		@Override
		public Set<String> getDimensions() {
			return emptySet();
		}

		@Override
		public Map<String, Object> getFullySpecifiedDimensions() {
			return emptyMap();
		}

		@Override
		public PredicateDef createPredicateDef(Expression record, Map<String, FieldType> fields) {
			return Expressions.alwaysFalse();
		}

		@Override
		public String toString() {
			return "FALSE";
		}
	}

	public static final class PredicateAlwaysTrue implements AggregationPredicate {
		private static final PredicateAlwaysTrue instance = new PredicateAlwaysTrue();

		private PredicateAlwaysTrue() {
		}

		@Override
		public AggregationPredicate simplify() {
			return this;
		}

		@Override
		public Set<String> getDimensions() {
			return emptySet();
		}

		@Override
		public Map<String, Object> getFullySpecifiedDimensions() {
			return emptyMap();
		}

		@Override
		public PredicateDef createPredicateDef(Expression record, Map<String, FieldType> fields) {
			return Expressions.alwaysTrue();
		}

		@Override
		public String toString() {
			return "TRUE";
		}
	}

	public static final class PredicateNot implements AggregationPredicate {
		private final AggregationPredicate predicate;

		private PredicateNot(AggregationPredicate predicate) {
			this.predicate = predicate;
		}

		public AggregationPredicate getPredicate() {
			return predicate;
		}

		@Override
		public AggregationPredicate simplify() {
			if (predicate instanceof PredicateNot)
				return ((PredicateNot) predicate).predicate.simplify();

			if (predicate instanceof PredicateEq)
				return new PredicateNotEq(((PredicateEq) predicate).key, ((PredicateEq) predicate).value);

			if (predicate instanceof PredicateNotEq)
				return new PredicateEq(((PredicateNotEq) predicate).key, ((PredicateNotEq) predicate).value);

			return not(predicate.simplify());
		}

		@Override
		public Set<String> getDimensions() {
			return predicate.getDimensions();
		}

		@Override
		public Map<String, Object> getFullySpecifiedDimensions() {
			return emptyMap();
		}

		@Override
		public PredicateDef createPredicateDef(Expression record, Map<String, FieldType> fields) {
			return Expressions.not(predicate.createPredicateDef(record, fields));
		}

		@Override
		public boolean equals(Object o) {
			if (this == o) return true;
			if (o == null || getClass() != o.getClass()) return false;

			PredicateNot that = (PredicateNot) o;

			return predicate.equals(that.predicate);

		}

		@Override
		public int hashCode() {
			return predicate.hashCode();
		}

		@Override
		public String toString() {
			return "NOT " + predicate;
		}
	}

	public static final class PredicateEq implements AggregationPredicate {
		final String key;
		final Object value;

		private PredicateEq(String key, Object value) {
			this.key = key;
			this.value = value;
		}

		public String getKey() {
			return key;
		}

		public Object getValue() {
			return value;
		}

		@Override
		public AggregationPredicate simplify() {
			return this;
		}

		@Override
		public Set<String> getDimensions() {
			return singleton(key);
		}

		@Override
		public Map<String, Object> getFullySpecifiedDimensions() {
			return singletonMap(key, value);
		}

		@SuppressWarnings("unchecked")
		@Override
		public PredicateDef createPredicateDef(Expression record, Map<String, FieldType> fields) {
			return (fields.get(key) == null)
					? Expressions.isNull(property(record, key.replace('.', '$')))
					: Expressions.and(isNotNull(property(record, key.replace('.', '$')), fields.get(key)),
					cmpEq(property(record, key.replace('.', '$')), value(toInternalValue(fields, key, value))));
		}

		@Override
		public boolean equals(Object o) {
			if (this == o) return true;
			if (o == null || getClass() != o.getClass()) return false;

			PredicateEq that = (PredicateEq) o;

			if (!key.equals(that.key)) return false;
			return value != null ? value.equals(that.value) : that.value == null;
		}

		@Override
		public int hashCode() {
			int result = key.hashCode();
			result = 31 * result + (value != null ? value.hashCode() : 0);
			return result;
		}

		@Override
		public String toString() {
			return key + '=' + value;
		}
	}

	public static final class PredicateNotEq implements AggregationPredicate {
		final String key;
		final Object value;

		private PredicateNotEq(String key, Object value) {
			this.key = key;
			this.value = value;
		}

		public String getKey() {
			return key;
		}

		public Object getValue() {
			return value;
		}

		@Override
		public AggregationPredicate simplify() {
			return this;
		}

		@Override
		public Set<String> getDimensions() {
			return singleton(key);
		}

		@Override
		public Map<String, Object> getFullySpecifiedDimensions() {
			return emptyMap();
		}

		@SuppressWarnings("unchecked")
		@Override
		public PredicateDef createPredicateDef(Expression record, Map<String, FieldType> fields) {
			return (fields.get(key) == null)
					? Expressions.isNotNull(property(record, key.replace('.', '$')))
					: Expressions.or(isNull(property(record, key.replace('.', '$')), fields.get(key)),
					cmpNe(property(record, key.replace('.', '$')), value(toInternalValue(fields, key, value))));
		}

		@Override
		public boolean equals(Object o) {
			if (this == o) return true;
			if (o == null || getClass() != o.getClass()) return false;

			PredicateNotEq that = (PredicateNotEq) o;

			if (!key.equals(that.key)) return false;
			return value != null ? value.equals(that.value) : that.value == null;
		}

		@Override
		public int hashCode() {
			int result = key.hashCode();
			result = 31 * result + (value != null ? value.hashCode() : 0);
			return result;
		}

		@Override
		public String toString() {
			return key + "!=" + value;
		}
	}

	public static final class PredicateLe implements AggregationPredicate {
		final String key;
		final Comparable value;

		private PredicateLe(String key, Comparable value) {
			this.key = key;
			this.value = value;
		}

		public String getKey() {
			return key;
		}

		public Object getValue() {
			return value;
		}

		@Override
		public AggregationPredicate simplify() {
			return this;
		}

		@Override
		public Set<String> getDimensions() {
			return singleton(key);
		}

		@Override
		public Map<String, Object> getFullySpecifiedDimensions() {
			return emptyMap();
		}

		@SuppressWarnings("unchecked")
		@Override
		public PredicateDef createPredicateDef(Expression record, Map<String, FieldType> fields) {
			Property property = property(record, key.replace('.', '$'));
			return Expressions.and(isNotNull(property, fields.get(key)),
					cmpLe(property, value(toInternalValue(fields, key, value))));
		}

		@Override
		public boolean equals(Object o) {
			if (this == o) return true;
			if (o == null || getClass() != o.getClass()) return false;

			PredicateLe that = (PredicateLe) o;

			if (!key.equals(that.key)) return false;
			return value != null ? value.equals(that.value) : that.value == null;
		}

		@Override
		public int hashCode() {
			int result = key.hashCode();
			result = 31 * result + (value != null ? value.hashCode() : 0);
			return result;
		}

		@Override
		public String toString() {
			return key + "<=" + value;
		}
	}

	public static final class PredicateLt implements AggregationPredicate {
		final String key;
		final Comparable value;

		private PredicateLt(String key, Comparable value) {
			this.key = key;
			this.value = value;
		}

		public String getKey() {
			return key;
		}

		public Object getValue() {
			return value;
		}

		@Override
		public AggregationPredicate simplify() {
			return this;
		}

		@Override
		public Set<String> getDimensions() {
			return singleton(key);
		}

		@Override
		public Map<String, Object> getFullySpecifiedDimensions() {
			return emptyMap();
		}

		@SuppressWarnings("unchecked")
		@Override
		public PredicateDef createPredicateDef(Expression record, Map<String, FieldType> fields) {
			Property field = property(record, key.replace('.', '$'));
			return Expressions.and(isNotNull(field, fields.get(key)),
					cmpLt(field, value(toInternalValue(fields, key, value))));
		}

		@Override
		public boolean equals(Object o) {
			if (this == o) return true;
			if (o == null || getClass() != o.getClass()) return false;

			PredicateLt that = (PredicateLt) o;

			if (!key.equals(that.key)) return false;
			return value != null ? value.equals(that.value) : that.value == null;
		}

		@Override
		public int hashCode() {
			int result = key.hashCode();
			result = 31 * result + (value != null ? value.hashCode() : 0);
			return result;
		}

		@Override
		public String toString() {
			return key + "<" + value;
		}
	}

	public static final class PredicateGe implements AggregationPredicate {
		final String key;
		final Comparable value;

		private PredicateGe(String key, Comparable value) {
			this.key = key;
			this.value = value;
		}

		public String getKey() {
			return key;
		}

		public Comparable getValue() {
			return value;
		}

		@Override
		public AggregationPredicate simplify() {
			return this;
		}

		@Override
		public Set<String> getDimensions() {
			return singleton(key);
		}

		@Override
		public Map<String, Object> getFullySpecifiedDimensions() {
			return emptyMap();
		}

		@SuppressWarnings("unchecked")
		@Override
		public PredicateDef createPredicateDef(Expression record, Map<String, FieldType> fields) {
			Property property = property(record, key.replace('.', '$'));
			return Expressions.and(isNotNull(property, fields.get(key)),
					cmpGe(property, value(toInternalValue(fields, key, value))));
		}

		@Override
		public boolean equals(Object o) {
			if (this == o) return true;
			if (o == null || getClass() != o.getClass()) return false;

			PredicateGe that = (PredicateGe) o;

			if (!key.equals(that.key)) return false;
			return value != null ? value.equals(that.value) : that.value == null;
		}

		@Override
		public int hashCode() {
			int result = key.hashCode();
			result = 31 * result + (value != null ? value.hashCode() : 0);
			return result;
		}

		@Override
		public String toString() {
			return key + ">=" + value;
		}
	}

	public static final class PredicateGt implements AggregationPredicate {
		final String key;
		final Comparable value;

		private PredicateGt(String key, Comparable value) {
			this.key = key;
			this.value = value;
		}

		public String getKey() {
			return key;
		}

		public Comparable getValue() {
			return value;
		}

		@Override
		public AggregationPredicate simplify() {
			return this;
		}

		@Override
		public Set<String> getDimensions() {
			return singleton(key);
		}

		@Override
		public Map<String, Object> getFullySpecifiedDimensions() {
			return emptyMap();
		}

		@SuppressWarnings("unchecked")
		@Override
		public PredicateDef createPredicateDef(Expression record, Map<String, FieldType> fields) {
			Property property = property(record, key.replace('.', '$'));
			return Expressions.and(isNotNull(property, fields.get(key)),
					cmpGt(property, value(toInternalValue(fields, key, value))));
		}

		@Override
		public boolean equals(Object o) {
			if (this == o) return true;
			if (o == null || getClass() != o.getClass()) return false;

			PredicateGt that = (PredicateGt) o;

			if (!key.equals(that.key)) return false;
			return value != null ? value.equals(that.value) : that.value == null;
		}

		@Override
		public int hashCode() {
			int result = key.hashCode();
			result = 31 * result + (value != null ? value.hashCode() : 0);
			return result;
		}

		@Override
		public String toString() {
			return key + ">" + value;
		}
	}

	public static final class PredicateHas implements AggregationPredicate {
		final String key;

		private PredicateHas(String key) {
			this.key = key;
		}

		public String getKey() {
			return key;
		}

		@Override
		public AggregationPredicate simplify() {
			return this;
		}

		@Override
		public Set<String> getDimensions() {
			return emptySet();
		}

		@Override
		public Map<String, Object> getFullySpecifiedDimensions() {
			return emptyMap();
		}

		@SuppressWarnings("unchecked")
		@Override
		public PredicateDef createPredicateDef(Expression record, Map<String, FieldType> fields) {
			return fields.containsKey(key) ? Expressions.alwaysTrue() : Expressions.alwaysFalse();
		}

		@Override
		public boolean equals(Object o) {
			if (this == o) return true;
			if (o == null || getClass() != o.getClass()) return false;

			PredicateHas that = (PredicateHas) o;

			return key.equals(that.key);
<<<<<<< HEAD
=======

>>>>>>> 962c9125
		}

		@Override
		public int hashCode() {
			int result = key.hashCode();
			result = 31 * result;
			return result;
		}

		@Override
		public String toString() {
			return "HAS " + key;
		}
	}

	public static final class PredicateRegexp implements AggregationPredicate {
		final String key;
		final String regexp;

		private PredicateRegexp(String key, String regexp) {
			this.key = key;
			this.regexp = regexp;
		}

		public String getKey() {
			return key;
		}

		public String getRegexp() {
			return regexp;
		}

		@Override
		public AggregationPredicate simplify() {
			return this;
		}

		@Override
		public Set<String> getDimensions() {
			return singleton(key);
		}

		@Override
		public Map<String, Object> getFullySpecifiedDimensions() {
			return emptyMap();
		}

		@Override
		public PredicateDef createPredicateDef(Expression record, Map<String, FieldType> fields) {
			Pattern pattern = Pattern.compile(regexp);
			return Expressions.and(cmpNe(value(false), call(call(value(pattern), "matcher",
					cast(callStatic(String.class, "valueOf", cast(property(record, key.replace('.', '$')), Object.class)),
							CharSequence.class)), "matches")));
		}

		@Override
		public boolean equals(Object o) {
			if (this == o) return true;
			if (o == null || getClass() != o.getClass()) return false;

			PredicateRegexp that = (PredicateRegexp) o;

			if (!key.equals(that.key)) return false;
			return regexp.equals(that.regexp);

		}

		@Override
		public int hashCode() {
			int result = key.hashCode();
			result = 31 * result + regexp.hashCode();
			return result;
		}

		@Override
		public String toString() {
			return key + " " + regexp;
		}
	}

	public static final class PredicateIn implements AggregationPredicate {
		final String key;
		final SortedSet values;

		PredicateIn(String key, SortedSet values) {
			this.key = key;
			this.values = values;
		}

		public String getKey() {
			return key;
		}

		public Set getValues() {
			return values;
		}

		@Override
		public AggregationPredicate simplify() {
			return (values.iterator().hasNext()) ? this : alwaysFalse();
		}

		@Override
		public Set<String> getDimensions() {
			return singleton(key);
		}

		@Override
		public Map<String, Object> getFullySpecifiedDimensions() {
			return emptyMap();
		}

		@Override
		public PredicateDef createPredicateDef(Expression record, Map<String, FieldType> fields) {
			return Expressions.and(cmpNe(value(false), call(value(values), "contains",
					cast(property(record, key.replace('.', '$')), Object.class))));
		}

		@Override
		public boolean equals(Object o) {
			if (this == o) return true;
			if (o == null || getClass() != o.getClass()) return false;

			PredicateIn that = (PredicateIn) o;

			if (!key.equals(that.key)) return false;
			return values != null ? values.equals(that.values) : that.values == null;

		}

		@Override
		public int hashCode() {
			int result = key.hashCode();
			result = 31 * result + (values != null ? values.hashCode() : 0);
			return result;
		}

		@Override
		public String toString() {
			StringJoiner joiner = new StringJoiner(", ");
			for (Object value : values) joiner.add(value != null ? value.toString() : null);
			return "" + key + " IN " + joiner.toString();
		}
	}

	public static final class PredicateBetween implements AggregationPredicate {
		final String key;
		final Comparable from;
		final Comparable to;

		PredicateBetween(String key, Comparable from, Comparable to) {
			this.key = key;
			this.from = from;
			this.to = to;
		}

		public String getKey() {
			return key;
		}

		public Comparable getFrom() {
			return from;
		}

		public Comparable getTo() {
			return to;
		}

		@Override
		public AggregationPredicate simplify() {
			return (from.compareTo(to) > 0) ? alwaysFalse() : (from.equals(to) ? AggregationPredicates.eq(key, from) : this);
		}

		@Override
		public Set<String> getDimensions() {
			return singleton(key);
		}

		@Override
		public Map<String, Object> getFullySpecifiedDimensions() {
			return emptyMap();
		}

		@Override
		public PredicateDef createPredicateDef(Expression record, Map<String, FieldType> fields) {
			Property property = property(record, key.replace('.', '$'));
			return Expressions.and(isNotNull(property, fields.get(key)),
					cmpGe(property, value(toInternalValue(fields, key, from))),
					cmpLe(property, value(toInternalValue(fields, key, to))));
		}

		@Override
		public boolean equals(Object o) {
			if (this == o) return true;
			if (o == null || getClass() != o.getClass()) return false;

			PredicateBetween that = (PredicateBetween) o;

			if (!key.equals(that.key)) return false;
			if (!from.equals(that.from)) return false;
			return to.equals(that.to);

		}

		@Override
		public int hashCode() {
			int result = key.hashCode();
			result = 31 * result + from.hashCode();
			result = 31 * result + to.hashCode();
			return result;
		}

		@Override
		public String toString() {
			return "" + key + " BETWEEN " + from + " AND " + to;
		}
	}

	public static final class PredicateAnd implements AggregationPredicate {
		final List<AggregationPredicate> predicates;

		private PredicateAnd(List<AggregationPredicate> predicates) {
			this.predicates = predicates;
		}

		public List<AggregationPredicate> getPredicates() {
			return predicates;
		}

		@Override
		public AggregationPredicate simplify() {
			Set<AggregationPredicate> simplifiedPredicates = new LinkedHashSet<>();
			for (AggregationPredicate predicate : predicates) {
				AggregationPredicate simplified = predicate.simplify();
				if (simplified instanceof PredicateAnd) {
					simplifiedPredicates.addAll(((PredicateAnd) simplified).predicates);
				} else {
					simplifiedPredicates.add(simplified);
				}
			}
			boolean simplified;
			do {
				simplified = false;
				HashSet<AggregationPredicate> newPredicates = new HashSet<>();
				L:
				for (AggregationPredicate newPredicate : simplifiedPredicates) {
					for (AggregationPredicate simplifiedPredicate : newPredicates) {
						AggregationPredicate maybeSimplified = simplifyAnd(newPredicate, simplifiedPredicate);
						if (maybeSimplified != null) {
							newPredicates.remove(simplifiedPredicate);
							newPredicates.add(maybeSimplified);
							simplified = true;
							continue L;
						}
					}
					newPredicates.add(newPredicate);
				}
				simplifiedPredicates = newPredicates;
			} while (simplified);

			return simplifiedPredicates.isEmpty() ?
					alwaysTrue() :
					simplifiedPredicates.size() == 1 ?
							first(simplifiedPredicates) :
							and(new ArrayList<>(simplifiedPredicates));
		}

		@Override
		public Set<String> getDimensions() {
			Set<String> result = new HashSet<>();
			for (AggregationPredicate predicate : predicates) {
				result.addAll(predicate.getDimensions());
			}
			return result;
		}

		@Override
		public Map<String, Object> getFullySpecifiedDimensions() {
			Map<String, Object> result = new HashMap<>();
			for (AggregationPredicate predicate : predicates) {
				result.putAll(predicate.getFullySpecifiedDimensions());
			}
			return result;
		}

		@Override
		public PredicateDef createPredicateDef(Expression record, Map<String, FieldType> fields) {
			List<PredicateDef> predicateDefs = new ArrayList<>();
			for (AggregationPredicate predicate : predicates) {
				predicateDefs.add(predicate.createPredicateDef(record, fields));
			}
			return Expressions.and(predicateDefs);
		}

		@Override
		public boolean equals(Object o) {
			if (this == o) return true;
			if (o == null || getClass() != o.getClass()) return false;

			PredicateAnd that = (PredicateAnd) o;

			return new HashSet<>(predicates).equals(new HashSet<>(that.predicates));

		}

		@Override
		public int hashCode() {
			return new HashSet<>(predicates).hashCode();
		}

		@Override
		public String toString() {
			StringJoiner joiner = new StringJoiner(" AND ");
			for (AggregationPredicate predicate : predicates) joiner.add(predicate != null ? predicate.toString() : null);

			return "(" + joiner.toString() + ")";
		}
	}

	public static final class PredicateOr implements AggregationPredicate {
		final List<AggregationPredicate> predicates;

		PredicateOr(List<AggregationPredicate> predicates) {
			this.predicates = predicates;
		}

		public List<AggregationPredicate> getPredicates() {
			return predicates;
		}

		@Override
		public AggregationPredicate simplify() {
			Set<AggregationPredicate> simplifiedPredicates = new LinkedHashSet<>();
			for (AggregationPredicate predicate : predicates) {
				AggregationPredicate simplified = predicate.simplify();
				if (simplified instanceof PredicateOr) {
					simplifiedPredicates.addAll(((PredicateOr) simplified).predicates);
				} else {
					simplifiedPredicates.add(simplified);
				}
			}
			return simplifiedPredicates.isEmpty() ?
					alwaysTrue() :
					simplifiedPredicates.size() == 1 ?
							first(simplifiedPredicates) :
							or(new ArrayList<>(simplifiedPredicates));
		}

		@Override
		public Set<String> getDimensions() {
			Set<String> result = new HashSet<>();
			for (AggregationPredicate predicate : predicates) {
				result.addAll(predicate.getDimensions());
			}
			return result;
		}

		@Override
		public Map<String, Object> getFullySpecifiedDimensions() {
			return emptyMap();
		}

		@Override
		public PredicateDef createPredicateDef(Expression record, Map<String, FieldType> fields) {
			List<PredicateDef> predicateDefs = new ArrayList<>();
			for (AggregationPredicate predicate : predicates) {
				predicateDefs.add(predicate.createPredicateDef(record, fields));
			}
			return Expressions.or(predicateDefs);
		}

		@Override
		public boolean equals(Object o) {
			if (this == o) return true;
			if (o == null || getClass() != o.getClass()) return false;

			PredicateOr that = (PredicateOr) o;

			return new HashSet<>(predicates).equals(new HashSet<>(that.predicates));

		}

		@Override
		public int hashCode() {
			return new HashSet<>(predicates).hashCode();
		}

		@Override
		public String toString() {
			StringJoiner joiner = new StringJoiner(" OR ");
			for (AggregationPredicate predicate : predicates) joiner.add(predicate != null ? predicate.toString() : null);
			return "(" + joiner.toString() + ")";
		}
	}

	public static AggregationPredicate alwaysTrue() {
		return PredicateAlwaysTrue.instance;
	}

	public static AggregationPredicate alwaysFalse() {
		return PredicateAlwaysFalse.instance;
	}

	public static AggregationPredicate not(AggregationPredicate predicate) {
		return new PredicateNot(predicate);
	}

	public static AggregationPredicate and(List<AggregationPredicate> predicates) {
		return new PredicateAnd(predicates);
	}

	public static AggregationPredicate and(AggregationPredicate... predicates) {
		return and(asList(predicates));
	}

	public static AggregationPredicate or(List<AggregationPredicate> predicates) {
		return new PredicateOr(predicates);
	}

	public static AggregationPredicate or(AggregationPredicate... predicates) {
		return or(asList(predicates));
	}

	public static AggregationPredicate eq(String key, @Nullable Object value) {
		return new PredicateEq(key, value);
	}

	public static AggregationPredicate notEq(String key, Object value) {
		return new PredicateNotEq(key, value);
	}

	public static AggregationPredicate ge(String key, Comparable value) {
		return new PredicateGe(key, value);
	}

	public static AggregationPredicate le(String key, Comparable value) {
		return new PredicateLe(key, value);
	}

	public static AggregationPredicate gt(String key, Comparable value) {
		return new PredicateGt(key, value);
	}

	public static AggregationPredicate lt(String key, Comparable value) {
		return new PredicateLt(key, value);
	}

	public static AggregationPredicate has(String key) {
		return new PredicateHas(key);
	}

	public static AggregationPredicate in(String key, Collection values) {
		return values.size() == 1 ? new PredicateEq(key, values.toArray()[0]) : new PredicateIn(key, new TreeSet(values));
	}

	public static AggregationPredicate in(String key, Comparable... values) {
		return values.length == 1 ? new PredicateEq(key, values[0]) : new PredicateIn(key, new TreeSet(asList(values)));
	}

	public static AggregationPredicate regexp(String key, String pattern) {
		return new PredicateRegexp(key, pattern);
	}

	public static AggregationPredicate between(String key, Comparable from, Comparable to) {
		return new PredicateBetween(key, from, to);
	}

	public static final class RangeScan {
		private final PrimaryKey from;
		private final PrimaryKey to;

		private RangeScan(PrimaryKey from, PrimaryKey to) {
			this.from = from;
			this.to = to;
		}

		public static RangeScan noScan() {
			return new RangeScan(null, null);
		}

		public static RangeScan fullScan() {
			return new RangeScan(PrimaryKey.ofArray(), PrimaryKey.ofArray());
		}

		public static RangeScan rangeScan(PrimaryKey from, PrimaryKey to) {
			return new RangeScan(from, to);
		}

		public boolean isNoScan() {
			return from == null;
		}

		public boolean isFullScan() {
			return from.size() == 0;
		}

		public boolean isRangeScan() {
			return !isNoScan() && !isFullScan();
		}

		public PrimaryKey getFrom() {
			checkState(!isNoScan(), "Cannot return 'from' in 'No Scan' mode");
			return from;
		}

		public PrimaryKey getTo() {
			checkState(!isNoScan(), "Cannot return 'to' in 'No Scan' mode");
			return to;
		}
	}

	private static PredicateDef isNotNull(Expression field, FieldType fieldType) {
		return (fieldType != null && fieldType.getInternalDataType().isPrimitive())
				? Expressions.alwaysTrue()
				: Expressions.isNotNull(field);
	}

	private static PredicateDef isNull(Expression field, FieldType fieldType) {
		return (fieldType != null && fieldType.getInternalDataType().isPrimitive())
				? Expressions.alwaysFalse()
				: Expressions.isNull(field);
	}

	private static Object toInternalValue(Map<String, FieldType> fields, String key, Object value) {
		return fields.containsKey(key) ? fields.get(key).toInternalValue(value) : value;
	}

	public static RangeScan toRangeScan(AggregationPredicate predicate, List<String> primaryKey, Map<String, FieldType> fields) {
		predicate = predicate.simplify();
		if (predicate == alwaysFalse())
			return RangeScan.noScan();
		List<AggregationPredicate> conjunctions = new ArrayList<>();
		if (predicate instanceof PredicateAnd) {
			conjunctions.addAll(((PredicateAnd) predicate).predicates);
		} else {
			conjunctions.add(predicate);
		}

		List<Object> from = new ArrayList<>();
		List<Object> to = new ArrayList<>();

		L:
		for (String key : primaryKey) {
			for (int j = 0; j < conjunctions.size(); j++) {
				AggregationPredicate conjunction = conjunctions.get(j);
				if (conjunction instanceof PredicateEq && ((PredicateEq) conjunction).key.equals(key)) {
					conjunctions.remove(j);
					PredicateEq eq = (PredicateEq) conjunction;
					from.add(toInternalValue(fields, eq.key, eq.value));
					to.add(toInternalValue(fields, eq.key, eq.value));
					continue L;
				}
				if (conjunction instanceof PredicateBetween && ((PredicateBetween) conjunction).key.equals(key)) {
					conjunctions.remove(j);
					PredicateBetween between = (PredicateBetween) conjunction;
					from.add(toInternalValue(fields, between.key, between.from));
					to.add(toInternalValue(fields, between.key, between.to));
					break L;
				}
			}
			break;
		}

		return RangeScan.rangeScan(PrimaryKey.ofList(from), PrimaryKey.ofList(to));
	}

}<|MERGE_RESOLUTION|>--- conflicted
+++ resolved
@@ -1012,10 +1012,6 @@
 			PredicateHas that = (PredicateHas) o;
 
 			return key.equals(that.key);
-<<<<<<< HEAD
-=======
-
->>>>>>> 962c9125
 		}
 
 		@Override
