--- conflicted
+++ resolved
@@ -332,22 +332,6 @@
 			queryPlan.setPostFiltering(true);
 		}
 
-<<<<<<< HEAD
-		if (sortingRequired(resultKeys, getKeys())) {
-			Comparator keyComparator = structure.createKeyComparator(outputClass, resultKeys);
-			Path path = Paths.get("sorterStorage", "%d.part");
-			BufferSerializer bufferSerializer = structure.createBufferSerializer(outputClass, resultKeys, aggregationFields);
-			StreamMergeSorterStorage sorterStorage = new StreamMergeSorterStorageImpl(eventloop, executorService,
-					bufferSerializer, path, sorterBlockSize);
-			StreamSorter sorter = new StreamSorter(eventloop, sorterStorage, Functions.identity(), keyComparator, false,
-					sorterItemsInMemory);
-			queryResultProducer.streamTo(sorter.getInput());
-			queryResultProducer = sorter.getOutput();
-			queryPlan.setAdditionalSorting(true);
-		}
-
-=======
->>>>>>> f013a66b
 		logger.info("Query plan for {} in aggregation {}: {}", query, this, queryPlan);
 
 		return queryResultProducer;
