/*
 * Copyright (C) 2015 SoftIndex LLC.
 *
 * Licensed under the Apache License, Version 2.0 (the "License");
 * you may not use this file except in compliance with the License.
 * You may obtain a copy of the License at
 *
 * http://www.apache.org/licenses/LICENSE-2.0
 *
 * Unless required by applicable law or agreed to in writing, software
 * distributed under the License is distributed on an "AS IS" BASIS,
 * WITHOUT WARRANTIES OR CONDITIONS OF ANY KIND, either express or implied.
 * See the License for the specific language governing permissions and
 * limitations under the License.
 */

package io.datakernel.aggregation_db;

import io.datakernel.async.AsyncExecutor;
import io.datakernel.async.AsyncTask;
import io.datakernel.async.CompletionCallback;
import io.datakernel.bytebuf.ByteBuf;
import io.datakernel.eventloop.Eventloop;
import io.datakernel.serializer.BufferSerializer;
import io.datakernel.stream.StreamProducer;
import io.datakernel.stream.file.StreamFileReader;
import io.datakernel.stream.file.StreamFileWriter;
import io.datakernel.stream.processor.StreamBinaryDeserializer;
import io.datakernel.stream.processor.StreamBinarySerializer;
import io.datakernel.stream.processor.StreamLZ4Compressor;
import io.datakernel.stream.processor.StreamLZ4Decompressor;
import org.slf4j.Logger;

import java.io.IOException;
import java.nio.file.Files;
import java.nio.file.Path;
import java.util.List;
import java.util.concurrent.ExecutorService;

import static org.slf4j.LoggerFactory.getLogger;

/**
 * Stores aggregation chunks in local file system.
 */
public class LocalFsChunkStorage implements AggregationChunkStorage {
	private static final Logger logger = getLogger(LocalFsChunkStorage.class);

	private final Eventloop eventloop;
	private final ExecutorService executorService;
	private final AsyncExecutor asyncExecutor;
	private final AggregationStructure structure;

	private final Path dir;

	/**
	 * Constructs an aggregation storage, that runs in the specified event loop, performs blocking IO in the given executor,
	 * serializes records according to specified aggregation structure and stores data in the given directory.
	 *
	 * @param eventloop       event loop, in which aggregation storage is to run
	 * @param executorService executor, where blocking IO operations are to be run
	 * @param dir             directory where data is saved
	 */
	public LocalFsChunkStorage(Eventloop eventloop, ExecutorService executorService, AsyncExecutor asyncExecutor,
	                           AggregationStructure structure, Path dir) {
		this.eventloop = eventloop;
		this.executorService = executorService;
		this.asyncExecutor = asyncExecutor;
		this.structure = structure;
		this.dir = dir;
	}

	private Path path(long id) {
		try {
			Files.createDirectories(dir);
		} catch (IOException e) {
			logger.error("createDirectories error", e);
		}
		return dir.resolve(id + ".log");
	}

	@Override
	public void removeChunk(String aggregationId, long id, CompletionCallback callback) {
		Path path = path(id);
		try {
			Files.delete(path);
			callback.onComplete();
		} catch (IOException e) {
			logger.error("delete error", e);
			callback.onException(e);
		}
	}

	@Override
<<<<<<< HEAD
	public <T> StreamProducer<T> chunkReader(String aggregationId, List<String> keys, List<String> fields,
	                                         Class<T> recordClass, long id) {
		logger.info("Reading chunk #" + id);
=======
	public <T> StreamProducer<T> chunkReader(String aggregationId, List<String> keys, List<String> fields, Class<T> recordClass, long id) {
>>>>>>> 09eb05fb
		StreamProducer<ByteBuf> streamFileReader = StreamFileReader.readFileFrom(eventloop, executorService, 1024 * 1024,
				path(id), 0L);

		StreamLZ4Decompressor decompressor = new StreamLZ4Decompressor(eventloop);
		BufferSerializer<T> bufferSerializer = structure.createBufferSerializer(recordClass, keys, fields);
		StreamBinaryDeserializer<T> deserializer = new StreamBinaryDeserializer<>(eventloop, bufferSerializer, StreamBinarySerializer.MAX_SIZE);

		streamFileReader.streamTo(decompressor.getInput());
		decompressor.getOutput().streamTo(deserializer.getInput());

		return deserializer.getOutput();
	}

	@Override
	public <T> void chunkWriter(String aggregationId, List<String> keys, List<String> fields, Class<T> recordClass,
	                            long id, final StreamProducer<T> producer, CompletionCallback callback) {
		logger.info("Writing chunk #" + id);
		BufferSerializer<T> bufferSerializer = structure.createBufferSerializer(recordClass, keys, fields);
<<<<<<< HEAD
		final StreamBinarySerializer<T> serializer = new StreamBinarySerializer<>(eventloop, bufferSerializer,
				StreamBinarySerializer.MAX_SIZE, StreamBinarySerializer.MAX_SIZE, 1000, false);
		final StreamLZ4Compressor compressor = StreamLZ4Compressor.fastCompressor(eventloop);
		final StreamFileWriter writer = StreamFileWriter.createFile(eventloop, executorService, path(id));

		asyncExecutor.submit(new AsyncTask() {
			@Override
			public void execute(CompletionCallback callback) {
				producer.streamTo(serializer.getInput());
				serializer.getOutput().streamTo(compressor.getInput());
				compressor.getOutput().streamTo(writer);
				writer.setFlushCallback(callback);
			}
		}, callback);
=======
		StreamBinarySerializer<T> serializer = new StreamBinarySerializer<>(eventloop, bufferSerializer, StreamBinarySerializer.MAX_SIZE, StreamBinarySerializer.MAX_SIZE, 1000, false);
		StreamLZ4Compressor compressor = StreamLZ4Compressor.fastCompressor(eventloop);
		StreamFileWriter writer = StreamFileWriter.createFile(eventloop, executorService, path(id), false, true);

		serializer.getOutput().streamTo(compressor.getInput());
		compressor.getOutput().streamTo(writer);

		writer.setFlushCallback(callback);

		return serializer.getInput();
>>>>>>> 09eb05fb
	}
}<|MERGE_RESOLUTION|>--- conflicted
+++ resolved
@@ -91,13 +91,9 @@
 	}
 
 	@Override
-<<<<<<< HEAD
 	public <T> StreamProducer<T> chunkReader(String aggregationId, List<String> keys, List<String> fields,
 	                                         Class<T> recordClass, long id) {
 		logger.info("Reading chunk #" + id);
-=======
-	public <T> StreamProducer<T> chunkReader(String aggregationId, List<String> keys, List<String> fields, Class<T> recordClass, long id) {
->>>>>>> 09eb05fb
 		StreamProducer<ByteBuf> streamFileReader = StreamFileReader.readFileFrom(eventloop, executorService, 1024 * 1024,
 				path(id), 0L);
 
@@ -116,11 +112,10 @@
 	                            long id, final StreamProducer<T> producer, CompletionCallback callback) {
 		logger.info("Writing chunk #" + id);
 		BufferSerializer<T> bufferSerializer = structure.createBufferSerializer(recordClass, keys, fields);
-<<<<<<< HEAD
 		final StreamBinarySerializer<T> serializer = new StreamBinarySerializer<>(eventloop, bufferSerializer,
 				StreamBinarySerializer.MAX_SIZE, StreamBinarySerializer.MAX_SIZE, 1000, false);
 		final StreamLZ4Compressor compressor = StreamLZ4Compressor.fastCompressor(eventloop);
-		final StreamFileWriter writer = StreamFileWriter.createFile(eventloop, executorService, path(id));
+		final StreamFileWriter writer = StreamFileWriter.createFile(eventloop, executorService, path(id), false, true);
 
 		asyncExecutor.submit(new AsyncTask() {
 			@Override
@@ -131,17 +126,5 @@
 				writer.setFlushCallback(callback);
 			}
 		}, callback);
-=======
-		StreamBinarySerializer<T> serializer = new StreamBinarySerializer<>(eventloop, bufferSerializer, StreamBinarySerializer.MAX_SIZE, StreamBinarySerializer.MAX_SIZE, 1000, false);
-		StreamLZ4Compressor compressor = StreamLZ4Compressor.fastCompressor(eventloop);
-		StreamFileWriter writer = StreamFileWriter.createFile(eventloop, executorService, path(id), false, true);
-
-		serializer.getOutput().streamTo(compressor.getInput());
-		compressor.getOutput().streamTo(writer);
-
-		writer.setFlushCallback(callback);
-
-		return serializer.getInput();
->>>>>>> 09eb05fb
 	}
 }