--- conflicted
+++ resolved
@@ -18,11 +18,7 @@
 
 import java.util.concurrent.*;
 
-<<<<<<< HEAD
-public final class ResultCallbackFuture<T> implements ResultCallback<T>, CompletionCallback, Future<T> {
-=======
-public class ResultCallbackFuture<T> extends ResultCallback<T> implements Future<T> {
->>>>>>> b3901016
+public final class ResultCallbackFuture<T> extends ResultCallback<T> implements Future<T> {
 	private final CountDownLatch latch = new CountDownLatch(1);
 	private T result;
 	private Exception exception;
@@ -31,24 +27,14 @@
 	private ResultCallbackFuture() {}
 
 	public static <T> ResultCallbackFuture<T> immediateFuture(T result) {
-<<<<<<< HEAD
-		ResultCallbackFuture<T> future = create();
-		future.onResult(result);
-=======
 		ResultCallbackFuture<T> future = new ResultCallbackFuture<>();
 		future.sendResult(result);
->>>>>>> b3901016
 		return future;
 	}
 
 	public static <T> ResultCallbackFuture<T> immediateFailingFuture(Exception exception) {
-<<<<<<< HEAD
-		ResultCallbackFuture<T> future = create();
-		future.onException(exception);
-=======
 		ResultCallbackFuture<T> future = new ResultCallbackFuture<>();
 		future.fireException(exception);
->>>>>>> b3901016
 		return future;
 	}
 
@@ -63,25 +49,20 @@
 	// endregion
 
 	@Override
-<<<<<<< HEAD
-	public void onResult(T result) {
-		this.result = result;
-		onComplete();
-	}
-
-	@Override
-	public void onComplete() {
-=======
 	protected void onResult(T result) {
 		this.result = result;
->>>>>>> b3901016
 		latch.countDown();
+		onResultOrException();
 	}
 
 	@Override
 	protected void onException(Exception exception) {
 		this.exception = exception;
 		latch.countDown();
+		onResultOrException();
+	}
+
+	protected void onResultOrException() {
 	}
 
 	@Override
